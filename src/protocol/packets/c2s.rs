//! Client to server packets.

use super::*;

pub mod handshake {
    use super::*;

    def_struct! {
        Handshake {
            protocol_version: VarInt,
            // by the minecraft protocol this is specified as a BoundedString<0, 255> but due
            // issues with bungeecord ip forwarding this limit is removed here and checked when handling the handshake
            server_address: String,
            server_port: u16,
            next_state: HandshakeNextState,
        }
    }

    def_enum! {
        HandshakeNextState: VarInt {
            Status = 1,
            Login = 2,
        }
    }

    def_packet_group! {
        C2sHandshakePacket {
            Handshake = 0,
        }
    }

}

pub mod status {
    use super::*;

    def_struct! {
        StatusRequest {}
    }

    def_struct! {
        PingRequest {
            payload: u64
        }
    }

    def_packet_group! {
        C2sStatusPacket {
            StatusRequest = 0,
            PingRequest = 1,
        }
    }
}

pub mod login {
    use super::*;

    def_struct! {
        LoginStart {
            username: BoundedString<3, 16>,
            sig_data: Option<PublicKeyData>,
            profile_id: Option<Uuid>,
        }
    }

    def_struct! {
        EncryptionResponse {
            shared_secret: BoundedArray<u8, 16, 128>,
            token_or_sig: VerifyTokenOrMsgSig,
        }
    }

    def_enum! {
        VerifyTokenOrMsgSig: u8 {
            VerifyToken: BoundedArray<u8, 16, 128> = 1,
            MsgSig: MessageSignature = 0,
        }
    }

    def_struct! {
        MessageSignature {
            salt: u64,
            sig: Vec<u8>, // TODO: bounds?
        }
    }

    def_struct! {
        LoginPluginResponse {
            message_id: VarInt,
            data: Option<RawBytes>,
        }
    }

    def_packet_group! {
        C2sLoginPacket {
            LoginStart = 0,
            EncryptionResponse = 1,
            LoginPluginResponse = 2,
        }
    }
}

pub mod play {
    use super::*;

    def_struct! {
        ConfirmTeleport {
            teleport_id: VarInt
        }
    }

    def_struct! {
        QueryBlockEntityTag {
            transaction_id: VarInt,
            location: BlockPos,
        }
    }

    def_enum! {
        ChangeDifficulty: i8 {
            Peaceful = 0,
            Easy = 1,
            Normal = 2,
            Hard = 3,
        }
    }

    def_struct! {
        MessageAcknowledgmentList {
            entries: Vec<MessageAcknowledgmentEntry>,
        }
    }

    def_struct! {
        MessageAcknowledgment {
            last_seen: MessageAcknowledgmentList,
            last_received: Option<MessageAcknowledgmentEntry>,
        }
    }

    def_struct! {
        MessageAcknowledgmentEntry {
            profile_id: Uuid,
            signature: Vec<u8>,
        }
    }

    def_struct! {
        ArgumentSignatureEntry {
            name: BoundedString<0, 16>,
            signature: Vec<u8>,
        }
    }

    def_struct! {
        ChatCommand {
            command: BoundedString<0, 256>,
            timestamp: u64,
            salt: u64,
            arg_sig: Vec<ArgumentSignatureEntry>,
            signed_preview: bool,
            acknowledgement: MessageAcknowledgment,
        }
    }

    def_struct! {
        ChatMessage {
            message: BoundedString<0, 256>,
            timestamp: u64,
            salt: u64,
            signature: Vec<u8>,
            signed_preview: bool,
            acknowledgement: MessageAcknowledgment,
        }
    }

    def_struct! {
        ChatPreviewC2s {
            query: i32, // TODO: is this an i32 or a varint?
            message: BoundedString<0, 256>,
        }
    }

    def_enum! {
        ClientCommand: VarInt {
            /// Sent when ready to complete login and ready to respawn after death.
            PerformRespawn = 0,
            /// Sent when the statistics menu is opened.
            RequestStatus = 1,
        }
    }

    def_struct! {
        ClientInformation {
            /// e.g. en_US
            locale: BoundedString<0, 16>,
            /// Client-side render distance in chunks.
            view_distance: BoundedInt<u8, 2, 32>,
            chat_mode: ChatMode,
            chat_colors: bool,
            displayed_skin_parts: DisplayedSkinParts,
            main_hand: MainHand,
            /// Currently always false
            enable_text_filtering: bool,
            /// False if the client should not show up in the hover preview.
            allow_server_listings: bool,
        }
    }

    def_enum! {
        #[derive(Copy, PartialEq, Eq)]
        ChatMode: VarInt {
            Enabled = 0,
            CommandsOnly = 1,
            Hidden = 2,
        }
    }

    def_bitfield! {
        DisplayedSkinParts: u8 {
            cape = 0,
            jacket = 1,
            left_sleeve = 2,
            right_sleeve = 3,
            left_pants_leg = 4,
            right_pants_leg = 5,
            hat = 6,
        }
    }

    def_enum! {
        #[derive(Copy, PartialEq, Eq)]
        MainHand: VarInt {
            Left = 0,
            Right = 1,
        }
    }

    def_struct! {
        CommandSuggestionsRequest {
            transaction_id: VarInt,
            /// Text behind the cursor without the '/'.
            text: BoundedString<0, 32500>
        }
    }

    def_struct! {
        ClickContainerButton {
            window_id: i8,
            button_id: i8,
        }
    }

    def_struct! {
        ClickContainer {
            window_id: u8,
            state_id: VarInt,
            slot_idx: i16,
            button: i8,
            mode: ClickContainerMode,
            slots: Vec<(i16, Slot)>,
            carried_item: Slot,
        }
    }

    def_enum! {
        #[derive(Copy, PartialEq, Eq)]
        ClickContainerMode: VarInt {
            Click = 0,
            ShiftClick = 1,
            Hotbar = 2,
            CreativeMiddleClick = 3,
            DropKey = 4,
            Drag = 5,
            DoubleClick = 6,
        }
    }

    def_struct! {
        CloseContainerC2s {
            window_id: u8,
        }
    }

    def_struct! {
<<<<<<< HEAD
        PluginMessageToServer {
=======
        PluginMessageC2s {
>>>>>>> 1fcc5bd5
            channel: Ident,
            data: RawBytes,
        }
    }

    def_struct! {
        EditBook {
            slot: VarInt,
            entries: Vec<String>,
            title: Option<String>,
        }
    }

    def_struct! {
        QueryEntityTag {
            transaction_id: VarInt,
            entity_id: VarInt,
        }
    }

    def_struct! {
        Interact {
            entity_id: VarInt,
            kind: InteractKind,
            sneaking: bool,
        }
    }

    def_enum! {
        InteractKind: VarInt {
            Interact: Hand = 0,
            Attack = 1,
            InteractAt: (Vec3<f32>, Hand) = 2
        }
    }

    def_enum! {
        #[derive(Copy, PartialEq, Eq)]
        Hand: VarInt {
            Main = 0,
            Off = 1,
        }
    }

    def_struct! {
        JigsawGenerate {
            location: BlockPos,
            levels: VarInt,
            keep_jigsaws: bool,
        }
    }

    def_struct! {
        KeepAliveC2s {
            id: i64,
        }
    }

    def_struct! {
        LockDifficulty {
            locked: bool
        }
    }

    def_struct! {
        SetPlayerPosition {
            position: Vec3<f64>,
            on_ground: bool,
        }
    }

    def_struct! {
        SetPlayerPositionAndRotation {
            // Absolute position
            position: Vec3<f64>,
            /// Absolute rotation on X axis in degrees.
            yaw: f32,
            /// Absolute rotation on Y axis in degrees.
            pitch: f32,
            on_ground: bool,
        }
    }

    def_struct! {
        SetPlayerRotation {
            /// Absolute rotation on X axis in degrees.
            yaw: f32,
            /// Absolute rotation on Y axis in degrees.
            pitch: f32,
            on_ground: bool,
        }
    }

    def_struct! {
        SetPlayerOnGround {
            on_ground: bool
        }
    }

    def_struct! {
        MoveVehicleC2s {
            /// Absolute position
            position: Vec3<f64>,
            /// Degrees
            yaw: f32,
            /// Degrees
            pitch: f32,
        }
    }

    def_struct! {
        PaddleBoat {
            left_paddle_turning: bool,
            right_paddle_turning: bool,
        }
    }

    def_struct! {
        PickItem {
            slot_to_use: VarInt,
        }
    }

    def_struct! {
        PlaceRecipe {
            window_id: i8,
            recipe: Ident,
            make_all: bool,
        }
    }

    def_enum! {
        PlayerAbilitiesC2s: i8 {
            NotFlying = 0,
            Flying = 0b10,
        }
    }

    def_struct! {
        PlayerAction {
            status: DiggingStatus,
            location: BlockPos,
            face: BlockFace,
            sequence: VarInt,
        }
    }

    def_enum! {
        DiggingStatus: VarInt {
            StartedDigging = 0,
            CancelledDigging = 1,
            FinishedDigging = 2,
            DropItemStack = 3,
            DropItem = 4,
            ShootArrowOrFinishEating = 5,
            SwapItemInHand = 6,
        }
    }

    def_enum! {
        #[derive(Copy, PartialEq, Eq)]
        BlockFace: i8 {
            /// -Y
            Bottom = 0,
            /// +Y
            Top = 1,
            /// -Z
            North = 2,
            /// +Z
            South = 3,
            /// -X
            West = 4,
            /// +X
            East = 5,
        }
    }

    def_struct! {
        PlayerCommand {
            entity_id: VarInt,
            action_id: PlayerCommandId,
            jump_boost: BoundedInt<VarInt, 0, 100>,
        }
    }

    def_enum! {
        PlayerCommandId: VarInt {
            StartSneaking = 0,
            StopSneaking = 1,
            LeaveBed = 2,
            StartSprinting = 3,
            StopSprinting = 4,
            StartJumpWithHorse = 5,
            StopJumpWithHorse = 6,
            OpenHorseInventory = 7,
            StartFlyingWithElytra = 8,
        }
    }

    def_struct! {
        PlayerInput {
            sideways: f32,
            forward: f32,
            flags: PlayerInputFlags,
        }
    }

    def_bitfield! {
        PlayerInputFlags: u8 {
            jump = 0,
            unmount = 1,
        }
    }

    def_struct! {
        PongPlay {
            id: i32,
        }
    }

    def_struct! {
        ChangeRecipeBookSettings {
            book_id: RecipeBookId,
            book_open: bool,
            filter_active: bool,
        }
    }

    def_enum! {
        RecipeBookId: VarInt {
            Crafting = 0,
            Furnace = 1,
            BlastFurnace = 2,
            Smoker = 3,
        }
    }

    def_struct! {
        SetSeenRecipe {
            recipe_id: Ident,
        }
    }

    def_struct! {
        RenameItem {
            item_name: BoundedString<0, 50>,
        }
    }

    def_enum! {
        #[derive(Copy, PartialEq, Eq)]
        ResourcePackC2s: VarInt {
            SuccessfullyLoaded = 0,
            Declined = 1,
            FailedDownload = 2,
            Accepted = 3,
        }
    }

    def_enum! {
        SeenAdvancements: VarInt {
            OpenedTab: Ident = 0,
            ClosedScreen = 1,
        }
    }

    def_struct! {
        SelectTrade {
            selected_slot: VarInt,
        }
    }

    def_struct! {
        SetBeaconEffect {
            // TODO: potion ids
            primary_effect: Option<VarInt>,
            secondary_effect: Option<VarInt>,
        }
    }

    def_struct! {
        SetHeldItemS2c {
            slot: BoundedInt<i16, 0, 8>,
        }
    }

    def_struct! {
        ProgramCommandBlock {
            location: BlockPos,
            command: String,
            mode: CommandBlockMode,
            flags: CommandBlockFlags,
        }
    }

    def_enum! {
        CommandBlockMode: VarInt {
            Sequence = 0,
            Auto = 1,
            Redstone = 2,
        }
    }

    def_bitfield! {
        CommandBlockFlags: i8 {
            track_output = 0,
            is_conditional = 1,
            automatic = 2,
        }
    }

    def_struct! {
        ProgramCommandBlockMinecart {
            entity_id: VarInt,
            command: String,
            track_output: bool,
        }
    }

    def_struct! {
        SetCreativeModeSlot {
            slot: i16,
            clicked_item: Slot,
        }
    }

    def_struct! {
        ProgramJigsawBlock {
            location: BlockPos,
            name: Ident,
            target: Ident,
            pool: Ident,
            final_state: String,
            joint_type: String,
        }
    }

    def_struct! {
        ProgramStructureBlock {
            location: BlockPos,
            action: StructureBlockAction,
            mode: StructureBlockMode,
            name: String,
            offset_xyz: [BoundedInt<i8, -32, 32>; 3],
            size_xyz: [BoundedInt<i8, 0, 32>; 3],
            mirror: StructureBlockMirror,
            rotation: StructureBlockRotation,
            metadata: String,
            integrity: f32, // TODO: bounded float between 0 and 1.
            seed: VarLong,
            flags: StructureBlockFlags,
        }
    }

    def_enum! {
        StructureBlockAction: VarInt {
            UpdateData = 0,
            SaveStructure = 1,
            LoadStructure = 2,
            DetectSize = 3,
        }
    }

    def_enum! {
        StructureBlockMode: VarInt {
            Save = 0,
            Load = 1,
            Corner = 2,
            Data = 3,
        }
    }

    def_enum! {
        StructureBlockMirror: VarInt {
            None = 0,
            LeftRight = 1,
            FrontBack = 2,
        }
    }

    def_enum! {
        StructureBlockRotation: VarInt {
            None = 0,
            Clockwise90 = 1,
            Clockwise180 = 2,
            Counterclockwise90 = 3,
        }
    }

    def_bitfield! {
        StructureBlockFlags: i8 {
            ignore_entities = 0,
            show_air = 1,
            show_bounding_box = 2,
        }
    }

    def_struct! {
        UpdateSign {
            location: BlockPos,
            lines: [BoundedString<0, 384>; 4],
        }
    }

    def_struct! {
        SwingArm {
            hand: Hand,
        }
    }

    def_struct! {
        TeleportToEntity {
            target: Uuid,
        }
    }

    def_struct! {
        UseItemOn {
            hand: Hand,
            location: BlockPos,
            face: BlockFace,
            cursor_pos: Vec3<f32>,
            head_inside_block: bool,
            sequence: VarInt,
        }
    }

    def_struct! {
        UseItem {
            hand: Hand,
            sequence: VarInt,
        }
    }

    def_packet_group! {
        C2sPlayPacket {
            ConfirmTeleport = 0,
            QueryBlockEntityTag = 1,
            ChangeDifficulty = 2,
            MessageAcknowledgment = 3,
            ChatCommand = 4,
            ChatMessage = 5,
<<<<<<< HEAD
            RequestChatPreview = 6,
            ClientStatus = 7,
            ClientSettings = 8,
            RequestCommandCompletion = 9,
            ButtonClick = 10,
            ClickSlot = 11,
            CloseHandledScreen = 12,
            PluginMessageToServer = 13,
            BookUpdate = 14,
            QueryEntityNbt = 15,
            PlayerInteractEntity = 16,
=======
            ChatPreviewC2s = 6,
            ClientCommand = 7,
            ClientInformation = 8,
            CommandSuggestionsRequest = 9,
            ClickContainerButton = 10,
            ClickContainer = 11,
            CloseContainerC2s = 12,
            PluginMessageC2s = 13,
            EditBook = 14,
            QueryEntityTag = 15,
            Interact = 16,
>>>>>>> 1fcc5bd5
            JigsawGenerate = 17,
            KeepAliveC2s = 18,
            LockDifficulty = 19,
            SetPlayerPosition = 20,
            SetPlayerPositionAndRotation = 21,
            SetPlayerRotation = 22,
            SetPlayerOnGround = 23,
            MoveVehicleC2s = 24,
            PaddleBoat = 25,
            PickItem = 26,
            PlaceRecipe = 27,
            PlayerAbilitiesC2s = 28,
            PlayerAction = 29,
            PlayerCommand = 30,
            PlayerInput = 31,
            PongPlay = 32,
            ChangeRecipeBookSettings = 33,
            SetSeenRecipe = 34,
            RenameItem = 35,
            ResourcePackC2s = 36,
            SeenAdvancements = 37,
            SelectTrade = 38,
            SetBeaconEffect = 39,
            SetHeldItemS2c = 40,
            ProgramCommandBlock = 41,
            ProgramCommandBlockMinecart = 42,
            SetCreativeModeSlot = 43,
            ProgramJigsawBlock = 44,
            ProgramStructureBlock = 45,
            UpdateSign = 46,
            SwingArm = 47,
            TeleportToEntity = 48,
            UseItemOn = 49,
            UseItem = 50,
        }
    }
}<|MERGE_RESOLUTION|>--- conflicted
+++ resolved
@@ -283,11 +283,7 @@
     }
 
     def_struct! {
-<<<<<<< HEAD
-        PluginMessageToServer {
-=======
         PluginMessageC2s {
->>>>>>> 1fcc5bd5
             channel: Ident,
             data: RawBytes,
         }
@@ -730,19 +726,6 @@
             MessageAcknowledgment = 3,
             ChatCommand = 4,
             ChatMessage = 5,
-<<<<<<< HEAD
-            RequestChatPreview = 6,
-            ClientStatus = 7,
-            ClientSettings = 8,
-            RequestCommandCompletion = 9,
-            ButtonClick = 10,
-            ClickSlot = 11,
-            CloseHandledScreen = 12,
-            PluginMessageToServer = 13,
-            BookUpdate = 14,
-            QueryEntityNbt = 15,
-            PlayerInteractEntity = 16,
-=======
             ChatPreviewC2s = 6,
             ClientCommand = 7,
             ClientInformation = 8,
@@ -754,7 +737,6 @@
             EditBook = 14,
             QueryEntityTag = 15,
             Interact = 16,
->>>>>>> 1fcc5bd5
             JigsawGenerate = 17,
             KeepAliveC2s = 18,
             LockDifficulty = 19,
