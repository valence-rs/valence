--- conflicted
+++ resolved
@@ -49,12 +49,8 @@
 pub use {
     bevy_app as app, bevy_ecs as ecs, glam, valence_biome as biome, valence_block as block,
     valence_client as client, valence_dimension as dimension, valence_entity as entity,
-<<<<<<< HEAD
-    valence_instance as instance, valence_nbt as nbt, valence_packet as packet,
+    valence_layer as layer, valence_nbt as nbt, valence_packet as packet,
     valence_registry as registry,
-=======
-    valence_layer as layer, valence_nbt as nbt, valence_registry as registry,
->>>>>>> b99ad819
 };
 
 /// Contains the most frequently used items in Valence projects.
