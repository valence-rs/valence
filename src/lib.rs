--- conflicted
+++ resolved
@@ -100,11 +100,8 @@
 pub mod dimension;
 pub mod entity;
 pub mod ident;
-<<<<<<< HEAD
 mod paletted_container;
-=======
 pub mod itemstack;
->>>>>>> 47538ea0
 pub mod player_list;
 pub mod player_textures;
 #[allow(dead_code)]
