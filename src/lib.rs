//! <img src="https://raw.githubusercontent.com/rj00a/valence/main/assets/logo-full.svg" width="400">
//!
//! ---
//!
//! A Rust framework for building Minecraft servers.
//!
//! At a high level, a Valence [`Server`] is a collection of [`Clients`],
//! [`Entities`], and [`Worlds`]. When a client connects to the server they are
//! added to the collection of `Clients`. After connecting, clients should
//! be assigned to a [`World`] where they can interact with the entities
//! and [`Chunks`] that are a part of it.
//!
//! The Valence documentation assumes some familiarity with Minecraft and its
//! mechanics. See the [Minecraft Wiki] for general information and [wiki.vg]
//! for protocol documentation.
//!
//! For more information, see the repository [README].
//!
//! [Minecraft Wiki]: https://minecraft.fandom.com/wiki/Minecraft_Wiki
//! [wiki.vg]: https://wiki.vg/Main_Page
//! [README]: https://github.com/rj00a/valence
//!
//! # Logging
//!
//! Valence uses the [log] crate to report errors and other information. You may
//! want to use a logging implementation such as [env_logger] to see these
//! messages.
//!
//! [log]: https://docs.rs/log/latest/log/
//! [env_logger]: https://docs.rs/env_logger/latest/env_logger/
//!
//! # An Important Note on [`mem::swap`]
//!
//! In Valence, many types are owned by the library but given out as mutable
//! references for the user to modify. Examples of such types include [`World`],
//! [`LoadedChunk`], [`Entity`], and [`Client`].
//!
//! **You must not call [`mem::swap`] on these references (or any other
//! function that would move their location in memory).** Doing so breaks
//! invariants within the library and the resulting behavior is safe but
//! unspecified. You can think of these types as being [pinned](std::pin).
//!
//! Preventing this illegal behavior using Rust's type system was considered too
//! cumbersome, so this note has been left here instead.
//!
//! [`mem::swap`]: std::mem::swap
//!
//! # Examples
//!
//! See the [examples] directory in the source repository.
//!
//! [examples]: https://github.com/rj00a/valence/tree/main/examples
//!
//! [`Server`]: crate::server::Server
//! [`Clients`]: crate::client::Clients
//! [`Entities`]: crate::entity::Entities
//! [`Worlds`]: crate::world::Worlds
//! [`World`]: crate::world::World
//! [`Chunks`]: crate::chunk::Chunks
//! [`LoadedChunk`]: crate::chunk::LoadedChunk
//! [`Entity`]: crate::entity::Entity
//! [`Client`]: crate::client::Client

#![doc(
    html_logo_url = "https://raw.githubusercontent.com/valence-rs/valence/main/assets/logo.svg",
    html_favicon_url = "https://raw.githubusercontent.com/valence-rs/valence/main/assets/logo.svg"
)]
#![forbid(unsafe_code)]
// Deny these to make CI checks fail. TODO: invalid_html_tags
#![deny(
    rustdoc::broken_intra_doc_links,
    rustdoc::private_intra_doc_links,
    rustdoc::missing_crate_level_docs,
    rustdoc::invalid_codeblock_attributes,
    rustdoc::invalid_rust_codeblocks,
    rustdoc::bare_urls
)]
#![warn(
    trivial_casts,
    trivial_numeric_casts,
    unused_lifetimes,
    unused_import_braces,
    clippy::dbg_macro
)]
#![allow(
    clippy::derive_partial_eq_without_eq,
    clippy::unusual_byte_groupings,
    clippy::comparison_chain
)]

/// Used on [`Config`](config::Config) to allow for async methods in traits.
///
/// For more information see the [async_trait] crate.
///
/// [async_trait]: https://docs.rs/async-trait/latest/async_trait/
pub use async_trait::async_trait;
#[doc(inline)]
pub use server::start_server;
pub use valence_protocol as protocol;
#[doc(inline)]
pub use {uuid, valence_nbt as nbt, vek};

pub mod biome;
pub mod chunk;
pub mod client;
pub mod config;
pub mod dimension;
pub mod entity;
pub mod inventory;
<<<<<<< HEAD
pub mod item;
pub mod particle;
=======
mod packet;
>>>>>>> 5d3364d4
pub mod player_list;
pub mod player_textures;
pub mod server;
mod slab;
mod slab_rc;
mod slab_versioned;
pub mod util;
pub mod world;

/// Use `valence::prelude::*` to import the most commonly used items from the
/// library.
pub mod prelude {
    pub use biome::{Biome, BiomeId};
    pub use chunk::{Chunk, ChunkPos, Chunks, LoadedChunk, UnloadedChunk};
    pub use client::{Client, ClientEvent, ClientId, Clients};
    pub use config::{Config, ConnectionMode, PlayerSampleEntry, ServerListPing};
    pub use dimension::{Dimension, DimensionId};
    pub use entity::{Entities, Entity, EntityEvent, EntityId, EntityKind, TrackedData};
<<<<<<< HEAD
    pub use ident::{Ident, IdentError};
    pub use inventory::{
        ConfigurableInventory, Inventories, Inventory, InventoryId, PlayerInventory,
    };
    pub use item::{ItemKind, ItemStack};
    pub use particle::Particle;
=======
    pub use inventory::{Inventories, Inventory, InventoryId};
>>>>>>> 5d3364d4
    pub use player_list::{PlayerList, PlayerListEntry, PlayerListId, PlayerLists};
    pub use server::{NewClientData, Server, SharedServer, ShutdownResult};
    pub use util::{from_yaw_and_pitch, to_yaw_and_pitch};
    pub use uuid::Uuid;
    pub use valence_nbt::Compound;
    pub use valence_protocol::block::{PropName, PropValue};
    pub use valence_protocol::entity_meta::Pose;
    pub use valence_protocol::ident::IdentError;
    pub use valence_protocol::packets::s2c::play::SetTitleAnimationTimes;
    pub use valence_protocol::text::Color;
    pub use valence_protocol::types::{GameMode, Hand, SoundCategory};
    pub use valence_protocol::{
        ident, translation_key, BlockKind, BlockPos, BlockState, Ident, InventoryKind, ItemKind,
        ItemStack, Text, TextFormat, Username, MINECRAFT_VERSION, PROTOCOL_VERSION,
    };
    pub use vek::{Aabb, Mat2, Mat3, Mat4, Vec2, Vec3, Vec4};
    pub use world::{World, WorldId, Worlds};

    use super::*;
    pub use crate::{async_trait, nbt, vek, Ticks, STANDARD_TPS};
}

/// The namespace for this library used internally for
/// [identifiers](valence_protocol::ident::Ident).
const LIBRARY_NAMESPACE: &str = "valence";

/// The most recent version of the [Velocity] proxy which has been tested to
/// work with Valence. The elements of the tuple are (major, minor, patch)
/// version numbers.
///
/// See [`Config::connection_mode`] to configure the proxy used with Valence.
///
/// [Velocity]: https://velocitypowered.com/
/// [`Config::connection_mode`]: config::Config::connection_mode
pub const SUPPORTED_VELOCITY_VERSION: (u16, u16, u16) = (3, 1, 2);

/// A discrete unit of time where 1 tick is the duration of a
/// single game update.
///
/// The duration of a game update on a Valence server depends on the current
/// configuration. In some contexts, "ticks" refer to the configured tick rate
/// while others refer to Minecraft's [standard TPS](STANDARD_TPS).
pub type Ticks = i64;

/// Minecraft's standard ticks per second (TPS).
pub const STANDARD_TPS: Ticks = 20;<|MERGE_RESOLUTION|>--- conflicted
+++ resolved
@@ -107,12 +107,7 @@
 pub mod dimension;
 pub mod entity;
 pub mod inventory;
-<<<<<<< HEAD
-pub mod item;
-pub mod particle;
-=======
 mod packet;
->>>>>>> 5d3364d4
 pub mod player_list;
 pub mod player_textures;
 pub mod server;
@@ -131,16 +126,7 @@
     pub use config::{Config, ConnectionMode, PlayerSampleEntry, ServerListPing};
     pub use dimension::{Dimension, DimensionId};
     pub use entity::{Entities, Entity, EntityEvent, EntityId, EntityKind, TrackedData};
-<<<<<<< HEAD
-    pub use ident::{Ident, IdentError};
-    pub use inventory::{
-        ConfigurableInventory, Inventories, Inventory, InventoryId, PlayerInventory,
-    };
-    pub use item::{ItemKind, ItemStack};
-    pub use particle::Particle;
-=======
     pub use inventory::{Inventories, Inventory, InventoryId};
->>>>>>> 5d3364d4
     pub use player_list::{PlayerList, PlayerListEntry, PlayerListId, PlayerLists};
     pub use server::{NewClientData, Server, SharedServer, ShutdownResult};
     pub use util::{from_yaw_and_pitch, to_yaw_and_pitch};
