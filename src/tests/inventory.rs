--- conflicted
+++ resolved
@@ -1016,7 +1016,29 @@
     );
 }
 
-<<<<<<< HEAD
+#[test]
+fn should_send_cursor_item_change_when_modified_on_the_server() {
+    let ScenarioSingleClient {
+        mut app,
+        client,
+        mut helper,
+        ..
+    } = ScenarioSingleClient::new();
+
+    // Process a tick to get past the "on join" logic.
+    app.update();
+    helper.clear_received();
+
+    let mut cursor_item = app.world_mut().get_mut::<CursorItem>(client).unwrap();
+    cursor_item.0 = ItemStack::new(ItemKind::Diamond, 2, None);
+
+    app.update();
+
+    let sent_packets = helper.collect_received();
+
+    sent_packets.assert_count::<ScreenHandlerSlotUpdateS2c>(1);
+}
+
 mod dropping_items {
     use super::*;
     use crate::inventory::{convert_to_player_slot_id, PlayerAction};
@@ -1081,36 +1103,6 @@
 
         sent_packets.assert_count::<ScreenHandlerSlotUpdateS2c>(0);
     }
-=======
-#[test]
-fn should_send_cursor_item_change_when_modified_on_the_server() {
-    let ScenarioSingleClient {
-        mut app,
-        client,
-        mut helper,
-        ..
-    } = ScenarioSingleClient::new();
-
-    // Process a tick to get past the "on join" logic.
-    app.update();
-    helper.clear_received();
-
-    let mut cursor_item = app.world_mut().get_mut::<CursorItem>(client).unwrap();
-    cursor_item.0 = ItemStack::new(ItemKind::Diamond, 2, None);
-
-    app.update();
-
-    let sent_packets = helper.collect_received();
-
-    sent_packets.assert_count::<ScreenHandlerSlotUpdateS2c>(1);
-}
-
-mod dropping_items {
-    use super::*;
-    use crate::inventory::{convert_to_player_slot_id, PlayerAction};
-    use crate::protocol::packets::play::PlayerActionC2s;
-    use crate::{BlockPos, Direction};
->>>>>>> 35b8e968
 
     #[test]
     fn prevent_drop_item_player_action_readonly_inventory() {
