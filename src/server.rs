//! The heart of the server.

use std::error::Error;
use std::io::Read;
use std::iter::FusedIterator;
use std::net::SocketAddr;
use std::str::FromStr;
use std::sync::atomic::{AtomicI64, Ordering};
use std::sync::{Arc, Mutex};
use std::time::{Duration, Instant};
use std::{io, thread};

use anyhow::{bail, ensure, Context};
use byteorder::{BigEndian, ReadBytesExt};
use flume::{Receiver, Sender};
use hmac::{Hmac, Mac};
use num::BigInt;
use rand::rngs::OsRng;
use rayon::iter::ParallelIterator;
use reqwest::{Client as HttpClient, StatusCode};
use rsa::{PaddingScheme, PublicKeyParts, RsaPrivateKey};
use serde::Deserialize;
use serde_json::{json, Value};
use sha1::digest::Update;
use sha1::Sha1;
use sha2::{Digest, Sha256};
use tokio::net::tcp::{OwnedReadHalf, OwnedWriteHalf};
use tokio::net::{TcpListener, TcpStream};
use tokio::runtime::{Handle, Runtime};
use tokio::sync::{oneshot, Semaphore};
use uuid::Uuid;
use valence_nbt::{compound, Compound, List};

use crate::biome::{validate_biomes, Biome, BiomeId};
use crate::client::{Client, Clients};
<<<<<<< HEAD
use crate::config::{Config, ConnectionMode, ServerListPing};
use crate::dimension::{Dimension, DimensionId};
=======
use crate::config::{Config, ServerListPing};
use crate::dimension::{validate_dimensions, Dimension, DimensionId};
>>>>>>> 1fcc5bd5
use crate::entity::Entities;
use crate::ident::Ident;
use crate::player_list::PlayerLists;
use crate::player_textures::SignedPlayerTextures;
use crate::protocol::codec::{Decoder, Encoder};
use crate::protocol::packets::c2s::handshake::{
    Handshake, HandshakeNextState,
};
use crate::protocol::packets::c2s::login::{
    EncryptionResponse, LoginPluginResponse, LoginStart, VerifyTokenOrMsgSig,
};
use crate::protocol::packets::c2s::play::C2sPlayPacket;
use crate::protocol::packets::c2s::status::{PingRequest, StatusRequest};
use crate::protocol::packets::s2c::login::{
<<<<<<< HEAD
    EncryptionRequest, LoginCompression, LoginDisconnect, LoginPluginRequest, LoginSuccess,
=======
    DisconnectLogin, EncryptionRequest, LoginSuccess, SetCompression,
>>>>>>> 1fcc5bd5
};
use crate::protocol::packets::s2c::play::S2cPlayPacket;
use crate::protocol::packets::s2c::status::{PingResponse, StatusResponse};
use crate::protocol::packets::Property;
<<<<<<< HEAD
use crate::protocol::{BoundedArray, BoundedString, Decode, RawBytes, VarInt};
use crate::proxy::velocity::{
    VELOCITY_MAX_SUPPORTED_VERSION, VELOCITY_PLAYER_INFO_CHANNEL, VELOCITY_SUPPORTED_VERSION,
};
=======
use crate::protocol::{BoundedArray, BoundedString, VarInt};
>>>>>>> 1fcc5bd5
use crate::text::Text;
use crate::util::valid_username;
use crate::world::Worlds;
use crate::{ident, Ticks, PROTOCOL_VERSION, VERSION_NAME};

/// Contains the entire state of a running Minecraft server, accessible from
/// within the [update](crate::config::Config::update) loop.
pub struct Server<C: Config> {
    /// Custom state.
    pub state: C::ServerState,
    /// A handle to this server's [`SharedServer`].
    pub shared: SharedServer<C>,
    /// All of the clients on the server.
    pub clients: Clients<C>,
    /// All of entities on the server.
    pub entities: Entities<C>,
    /// All of the worlds on the server.
    pub worlds: Worlds<C>,
    /// All of the player lists on the server.
    pub player_lists: PlayerLists<C>,
}

/// A handle to a Minecraft server containing the subset of functionality which
/// is accessible outside the [update][update] loop.
///
/// `SharedServer`s are internally refcounted and can
/// be shared between threads.
///
/// [update]: crate::config::Config::update
pub struct SharedServer<C: Config>(Arc<SharedServerInner<C>>);

impl<C: Config> Clone for SharedServer<C> {
    fn clone(&self) -> Self {
        Self(self.0.clone())
    }
}

struct SharedServerInner<C: Config> {
    cfg: C,
    address: SocketAddr,
    tick_rate: Ticks,
    connection_mode: ConnectionMode,
    max_connections: usize,
    incoming_packet_capacity: usize,
    outgoing_packet_capacity: usize,
    tokio_handle: Handle,
    /// Store this here so we don't drop it.
    _tokio_runtime: Option<Runtime>,
    dimensions: Vec<Dimension>,
    biomes: Vec<Biome>,
    /// Contains info about dimensions, biomes, and chats.
    /// Sent to all clients when joining.
    registry_codec: Compound,
    /// The instant the server was started.
    start_instant: Instant,
    /// Receiver for new clients past the login stage.
    new_clients_rx: Receiver<NewClientMessage>,
    new_clients_tx: Sender<NewClientMessage>,
    /// Incremented on every game tick.
    tick_counter: AtomicI64,
    /// A semaphore used to limit the number of simultaneous connections to the
    /// server. Closing this semaphore stops new connections.
    connection_sema: Arc<Semaphore>,
    /// The result that will be returned when the server is shut down.
    shutdown_result: Mutex<Option<ShutdownResult>>,
    /// The RSA keypair used for encryption with clients.
    rsa_key: RsaPrivateKey,
    /// The public part of `rsa_key` encoded in DER, which is an ASN.1 format.
    /// This is sent to clients during the authentication process.
    public_key_der: Box<[u8]>,
    /// For session server requests.
    http_client: HttpClient,
}

/// Contains information about a new client.
pub struct NewClientData {
    /// The UUID of the new client.
    pub uuid: Uuid,
    /// The username of the new client.
    pub username: String,
    /// The new client's player textures. May be `None` if the client does not
    /// have a skin or cape.
    pub textures: Option<SignedPlayerTextures>,
    /// The remote address of the new client.
    pub remote_addr: SocketAddr,
}

struct NewClientMessage {
    ncd: NewClientData,
    reply: oneshot::Sender<S2cPacketChannels>,
}

/// The result type returned from [`start_server`].
pub type ShutdownResult = Result<(), Box<dyn Error + Send + Sync + 'static>>;

pub(crate) type S2cPacketChannels = (Sender<C2sPlayPacket>, Receiver<S2cPlayMessage>);
pub(crate) type C2sPacketChannels = (Sender<S2cPlayMessage>, Receiver<C2sPlayPacket>);

/// Messages sent to packet encoders.
#[allow(clippy::large_enum_variant)]
#[derive(Clone, Debug)]
pub(crate) enum S2cPlayMessage {
    /// Queue a play packet for sending.
    Queue(S2cPlayPacket),
    /// Instructs the encoder to flush all queued packets to the TCP stream.
    Flush,
}

impl<P: Into<S2cPlayPacket>> From<P> for S2cPlayMessage {
    fn from(pkt: P) -> Self {
        Self::Queue(pkt.into())
    }
}

impl<C: Config> SharedServer<C> {
    /// Gets a reference to the config object used to start the server.
    pub fn config(&self) -> &C {
        &self.0.cfg
    }

    /// Gets the socket address this server is bound to.
    pub fn address(&self) -> SocketAddr {
        self.0.address
    }

    /// Gets the configured tick rate of this server.
    pub fn tick_rate(&self) -> Ticks {
        self.0.tick_rate
    }

    /// Gets the connection mode of the server.
    pub fn connection_mode(&self) -> ConnectionMode {
        self.0.connection_mode.clone()
    }

    /// Gets the maximum number of connections allowed to the server at once.
    pub fn max_connections(&self) -> usize {
        self.0.max_connections
    }

    /// Gets the configured incoming packet capacity.
    pub fn incoming_packet_capacity(&self) -> usize {
        self.0.incoming_packet_capacity
    }

    /// Gets the configured outgoing incoming packet capacity.
    pub fn outgoing_packet_capacity(&self) -> usize {
        self.0.outgoing_packet_capacity
    }

    /// Gets a handle to the tokio instance this server is using.
    pub fn tokio_handle(&self) -> &Handle {
        &self.0.tokio_handle
    }

    /// Obtains a [`Dimension`] by using its corresponding [`DimensionId`].
    ///
    /// It is safe but unspecified behavior to call this function using a
    /// [`DimensionId`] not originating from the configuration used to construct
    /// the server.
    pub fn dimension(&self, id: DimensionId) -> &Dimension {
        self.0
            .dimensions
            .get(id.0 as usize)
            .expect("invalid dimension ID")
    }

    /// Returns an iterator over all added dimensions and their associated
    /// [`DimensionId`].
    pub fn dimensions(&self) -> impl FusedIterator<Item = (DimensionId, &Dimension)> + Clone {
        self.0
            .dimensions
            .iter()
            .enumerate()
            .map(|(i, d)| (DimensionId(i as u16), d))
    }

    /// Obtains a [`Biome`] by using its corresponding [`BiomeId`].
    ///
    /// It is safe but unspecified behavior to call this function using a
    /// [`BiomeId`] not originating from the configuration used to construct
    /// the server.
    pub fn biome(&self, id: BiomeId) -> &Biome {
        self.0.biomes.get(id.0 as usize).expect("invalid biome ID")
    }

    /// Returns an iterator over all added biomes and their associated
    /// [`BiomeId`] in ascending order.
    pub fn biomes(
        &self,
    ) -> impl ExactSizeIterator<Item = (BiomeId, &Biome)> + DoubleEndedIterator + FusedIterator + Clone
    {
        self.0
            .biomes
            .iter()
            .enumerate()
            .map(|(i, b)| (BiomeId(i as u16), b))
    }

    pub(crate) fn registry_codec(&self) -> &Compound {
        &self.0.registry_codec
    }

    /// Returns the instant the server was started.
    pub fn start_instant(&self) -> Instant {
        self.0.start_instant
    }

    /// Returns the number of ticks that have elapsed since the server began.
    pub fn current_tick(&self) -> Ticks {
        self.0.tick_counter.load(Ordering::SeqCst)
    }

    /// Immediately stops new connections to the server and initiates server
    /// shutdown. The given result is returned through [`start_server`].
    ///
    /// You may want to disconnect all players with a message prior to calling
    /// this function.
    pub fn shutdown<R, E>(&self, res: R)
    where
        R: Into<Result<(), E>>,
        E: Into<Box<dyn Error + Send + Sync + 'static>>,
    {
        self.0.connection_sema.close();
        *self.0.shutdown_result.lock().unwrap() = Some(res.into().map_err(|e| e.into()));
    }
}

/// Consumes the configuration and starts the server.
///
/// The function returns once the server has shut down, a runtime error
/// occurs, or the configuration is found to be invalid.
pub fn start_server<C: Config>(config: C, data: C::ServerState) -> ShutdownResult {
    let shared = setup_server(config)
        .context("failed to initialize server")
        .map_err(Box::<dyn Error + Send + Sync + 'static>::from)?;

    let _guard = shared.tokio_handle().enter();

    let mut server = Server {
        state: data,
        shared: shared.clone(),
        clients: Clients::new(),
        entities: Entities::new(),
        worlds: Worlds::new(shared.clone()),
        player_lists: PlayerLists::new(),
    };

    shared.config().init(&mut server);

    tokio::spawn(do_accept_loop(shared));

    do_update_loop(&mut server)
}

fn setup_server<C: Config>(cfg: C) -> anyhow::Result<SharedServer<C>> {
    let max_connections = cfg.max_connections();
    let address = cfg.address();
    let tick_rate = cfg.tick_rate();

    ensure!(tick_rate > 0, "tick rate must be greater than zero");

    let connection_mode = cfg.connection_mode();

    let incoming_packet_capacity = cfg.incoming_packet_capacity();

    ensure!(
        incoming_packet_capacity > 0,
        "serverbound packet capacity must be nonzero"
    );

    let outgoing_packet_capacity = cfg.outgoing_packet_capacity();

    ensure!(
        outgoing_packet_capacity > 0,
        "outgoing packet capacity must be nonzero"
    );

    let tokio_handle = cfg.tokio_handle();

    let dimensions = cfg.dimensions();
    validate_dimensions(&dimensions)?;

    let biomes = cfg.biomes();
    validate_biomes(&biomes)?;

    let rsa_key = RsaPrivateKey::new(&mut OsRng, 1024)?;

    let public_key_der =
        rsa_der::public_key_to_der(&rsa_key.n().to_bytes_be(), &rsa_key.e().to_bytes_be())
            .into_boxed_slice();

    let (new_clients_tx, new_clients_rx) = flume::bounded(1);

    let runtime = if tokio_handle.is_none() {
        Some(Runtime::new()?)
    } else {
        None
    };

    let tokio_handle = match &runtime {
        Some(rt) => rt.handle().clone(),
        None => tokio_handle.unwrap(),
    };

    let registry_codec = make_registry_codec(&dimensions, &biomes);

    let server = SharedServerInner {
        cfg,
        address,
        tick_rate,
        connection_mode,
        max_connections,
        incoming_packet_capacity,
        outgoing_packet_capacity,
        tokio_handle,
        _tokio_runtime: runtime,
        dimensions,
        biomes,
        registry_codec,
        start_instant: Instant::now(),
        new_clients_rx,
        new_clients_tx,
        tick_counter: AtomicI64::new(0),
        connection_sema: Arc::new(Semaphore::new(max_connections)),
        shutdown_result: Mutex::new(None),
        rsa_key,
        public_key_der,
        http_client: HttpClient::new(),
    };

    Ok(SharedServer(Arc::new(server)))
}

fn make_registry_codec(dimensions: &[Dimension], biomes: &[Biome]) -> Compound {
    compound! {
        ident!("dimension_type") => compound! {
            "type" => ident!("dimension_type"),
            "value" => List::Compound(dimensions.iter().enumerate().map(|(id, dim)| compound! {
                "name" => DimensionId(id as u16).dimension_type_name(),
                "id" => id as i32,
                "element" => dim.to_dimension_registry_item(),
            }).collect()),
        },
        ident!("worldgen/biome") => compound! {
            "type" => ident!("worldgen/biome"),
            "value" => {
                let mut biomes: Vec<_> = biomes
                    .iter()
                    .enumerate()
                    .map(|(id, biome)| biome.to_biome_registry_item(id as i32))
                    .collect();

                // The client needs a biome named "minecraft:plains" in the registry to
                // connect. This is probably a bug in the client.
                //
                // If the issue is resolved, remove this if.
                if !biomes.iter().any(|b| b["name"] == "plains".into()) {
                    let biome = Biome::default();
                    assert_eq!(biome.name, ident!("plains"));
                    biomes.push(biome.to_biome_registry_item(biomes.len() as i32));
                }

                List::Compound(biomes)
            }
        },
        ident!("chat_type_registry") => compound! {
            "type" => ident!("chat_type"),
            "value" => List::Compound(Vec::new()),
        },
    }
}

fn do_update_loop<C: Config>(server: &mut Server<C>) -> ShutdownResult {
    let mut tick_start = Instant::now();

    let shared = server.shared.clone();
    loop {
        if let Some(res) = shared.0.shutdown_result.lock().unwrap().take() {
            return res;
        }

        while let Ok(msg) = shared.0.new_clients_rx.try_recv() {
            join_player(server, msg);
        }

        // Get serverbound packets first so they are not dealt with a tick late.
        server.clients.par_iter_mut().for_each(|(_, client)| {
            client.handle_serverbound_packets(&server.entities);
        });

        shared.config().update(server);

        server.worlds.par_iter_mut().for_each(|(id, world)| {
            // Chunks created this tick can have their changes applied immediately because
            // they have not been observed by clients yet. Clients will not have to be sent
            // the block change packet in this case, since the changes are applied before we
            // update clients.
            world.chunks.update_created_this_tick();

            world.spatial_index.update(&server.entities, id);
        });

        server.clients.par_iter_mut().for_each(|(_, client)| {
            client.update(
                &shared,
                &server.entities,
                &server.worlds,
                &server.player_lists,
            );
        });

        server.entities.update();

        server.worlds.par_iter_mut().for_each(|(_, world)| {
            world.chunks.update();
        });

        server.player_lists.update();

        // Sleep for the remainder of the tick.
        let tick_duration = Duration::from_secs_f64((shared.0.tick_rate as f64).recip());
        thread::sleep(tick_duration.saturating_sub(tick_start.elapsed()));

        tick_start = Instant::now();
        shared.0.tick_counter.fetch_add(1, Ordering::SeqCst);
    }
}

fn join_player<C: Config>(server: &mut Server<C>, msg: NewClientMessage) {
    let (clientbound_tx, clientbound_rx) = flume::bounded(server.shared.0.outgoing_packet_capacity);
    let (serverbound_tx, serverbound_rx) = flume::bounded(server.shared.0.incoming_packet_capacity);

    let s2c_packet_channels: S2cPacketChannels = (serverbound_tx, clientbound_rx);
    let c2s_packet_channels: C2sPacketChannels = (clientbound_tx, serverbound_rx);

    let _ = msg.reply.send(s2c_packet_channels);

    let client = Client::new(c2s_packet_channels, msg.ncd, C::ClientState::default());

    server.clients.insert(client);
}

struct Codec {
    enc: Encoder<OwnedWriteHalf>,
    dec: Decoder<OwnedReadHalf>,
}

async fn do_accept_loop<C: Config>(server: SharedServer<C>) {
    log::trace!("entering accept loop");

    let listener = match TcpListener::bind(server.0.address).await {
        Ok(listener) => listener,
        Err(e) => {
            server.shutdown(Err(e).context("failed to start TCP listener"));
            return;
        }
    };

    loop {
        match server.0.connection_sema.clone().acquire_owned().await {
            Ok(permit) => match listener.accept().await {
                Ok((stream, remote_addr)) => {
                    let server = server.clone();
                    tokio::spawn(async move {
                        if let Err(e) = stream.set_nodelay(true) {
                            log::error!("failed to set TCP_NODELAY: {e}");
                        }

                        if let Err(e) = handle_connection(server, stream, remote_addr).await {
                            if let Some(e) = e.downcast_ref::<io::Error>() {
                                if e.kind() == io::ErrorKind::UnexpectedEof {
                                    return;
                                }
                            }
                            log::error!("connection to {remote_addr} ended: {e:#}");
                        }
                        drop(permit);
                    });
                }
                Err(e) => {
                    log::error!("failed to accept incoming connection: {e}");
                }
            },
            // Closed semaphore indicates server shutdown.
            Err(_) => return,
        }
    }
}

async fn handle_connection<C: Config>(
    server: SharedServer<C>,
    stream: TcpStream,
    remote_addr: SocketAddr,
) -> anyhow::Result<()> {
    let timeout = Duration::from_secs(10);

    let (read, write) = stream.into_split();
    let mut c = Codec {
        enc: Encoder::new(write, timeout),
        dec: Decoder::new(read, timeout),
    };

    // TODO: peek stream for 0xFE legacy ping

    let handshake: Handshake;
    handshake = c.dec.read_packet::<Handshake>().await?;
    ensure!(
        handshake.server_address.chars().count() <= 255 || server.connection_mode() == ConnectionMode::Bungeecord,
        "server address too long"
    );

    match handshake.next_state {
        HandshakeNextState::Status => handle_status(server, &mut c, remote_addr, handshake)
            .await
            .context("error during status"),
        HandshakeNextState::Login => match handle_login(&server, &mut c, remote_addr, handshake)
            .await
            .context("error during login")?
        {
            Some(npd) => handle_play(&server, c, npd)
                .await
                .context("error during play"),
            None => Ok(()),
        },
    }
}

async fn handle_status<C: Config>(
    server: SharedServer<C>,
    c: &mut Codec,
    remote_addr: SocketAddr,
    handshake: Handshake,
) -> anyhow::Result<()> {
    c.dec.read_packet::<StatusRequest>().await?;

    match server
        .0
        .cfg
        .server_list_ping(&server, remote_addr, handshake.protocol_version.0)
        .await
    {
        ServerListPing::Respond {
            online_players,
            max_players,
            player_sample,
            description,
            favicon_png,
        } => {
            let mut json = json!({
                "version": {
                    "name": VERSION_NAME,
                    "protocol": PROTOCOL_VERSION
                },
                "players": {
                    "online": online_players,
                    "max": max_players,
                    "sample": player_sample,
                },
                "description": description,
            });

            if let Some(data) = favicon_png {
                let mut buf = "data:image/png;base64,".to_owned();
                base64::encode_config_buf(data, base64::STANDARD, &mut buf);
                json.as_object_mut()
                    .unwrap()
                    .insert("favicon".to_owned(), Value::String(buf));
            }

            c.enc
                .write_packet(&StatusResponse {
                    json_response: json.to_string(),
                })
                .await?;
        }
        ServerListPing::Ignore => return Ok(()),
    }

    let PingRequest { payload } = c.dec.read_packet().await?;

    c.enc.write_packet(&PingResponse { payload }).await?;

    Ok(())
}

/// Handle the login process and return the new player's data if successful.
async fn handle_login<C: Config>(
    server: &SharedServer<C>,
    c: &mut Codec,
    remote_addr: SocketAddr,
    handshake: Handshake,
) -> anyhow::Result<Option<NewClientData>> {
    let mut client_addr = remote_addr;
    if handshake.protocol_version.0 != PROTOCOL_VERSION {
        // TODO: send translated disconnect msg?
        return Ok(None);
    }

    let LoginStart {
        username: BoundedString(username),
        sig_data: _,   // TODO
        profile_id: _, // TODO
    } = c.dec.read_packet().await?;

    ensure!(valid_username(&username), "invalid username '{username}'");

    let (uuid, textures) = match server.connection_mode() {
        ConnectionMode::Online => {
            let my_verify_token: [u8; 16] = rand::random();

            c.enc
                .write_packet(&EncryptionRequest {
                    server_id: Default::default(), // Always empty
                    public_key: server.0.public_key_der.to_vec(),
                    verify_token: my_verify_token.to_vec().into(),
                })
                .await?;

            let EncryptionResponse {
                shared_secret: BoundedArray(encrypted_shared_secret),
                token_or_sig,
            } = c.dec.read_packet().await?;

            let shared_secret = server
                .0
                .rsa_key
                .decrypt(PaddingScheme::PKCS1v15Encrypt, &encrypted_shared_secret)
                .context("failed to decrypt shared secret")?;

            let _opt_signature = match token_or_sig {
                VerifyTokenOrMsgSig::VerifyToken(BoundedArray(encrypted_verify_token)) => {
                    let verify_token = server
                        .0
                        .rsa_key
                        .decrypt(PaddingScheme::PKCS1v15Encrypt, &encrypted_verify_token)
                        .context("failed to decrypt verify token")?;

                    ensure!(
                        my_verify_token.as_slice() == verify_token,
                        "verify tokens do not match"
                    );
                    None
                }
                VerifyTokenOrMsgSig::MsgSig(sig) => Some(sig),
            };

            let crypt_key: [u8; 16] = shared_secret
                .as_slice()
                .try_into()
                .context("shared secret has the wrong length")?;

            c.enc.enable_encryption(&crypt_key);
            c.dec.enable_encryption(&crypt_key);

            #[derive(Debug, Deserialize)]
            struct AuthResponse {
                id: String,
                name: String,
                properties: Vec<Property>,
            }

            let hash = Sha1::new()
                .chain(&shared_secret)
                .chain(&server.0.public_key_der)
                .finalize();

<<<<<<< HEAD
            let hex_hash = weird_hex_encoding(&hash);

            let url = format!("https://sessionserver.mojang.com/session/minecraft/hasJoined?username={username}&serverId={hex_hash}&ip={}", remote_addr.ip());
            let resp = server.0.http_client.get(url).send().await?;

            let status = resp.status();
            ensure!(
                status.is_success(),
                "session server GET request failed: {status}"
            );
=======
        let hex_hash = auth_digest(&hash);

        let url = C::format_session_server_url(
            server.config(),
            server,
            &username,
            &hex_hash,
            &remote_addr.ip(),
        );

        let resp = server.0.http_client.get(url).send().await?;

        match resp.status() {
            StatusCode::OK => {}
            StatusCode::NO_CONTENT => {
                let reason = Text::translate("multiplayer.disconnect.unverified_username");
                c.enc.write_packet(&DisconnectLogin { reason }).await?;
                bail!("Could not verify username");
            }
            status => {
                bail!("session server GET request failed (status code {status})");
            }
        }
>>>>>>> 1fcc5bd5

            let data: AuthResponse = resp.json().await?;

            ensure!(data.name == username, "usernames do not match");

            let uuid = Uuid::parse_str(&data.id).context("failed to parse player's UUID")?;

            let textures = match data.properties.into_iter().find(|p| p.name == "textures") {
                Some(p) => SignedPlayerTextures::from_base64(
                    p.value,
                    p.signature.context("missing signature for textures")?,
                )?,
                None => bail!("failed to find textures in auth response"),
            };

            (uuid, Some(textures))
        }
        ConnectionMode::Offline => {
            // Derive the player's UUID from a hash of their username.
            let uuid = Uuid::from_slice(&Sha256::digest(&username)[..16]).unwrap();

            (uuid, None)
        }
        ConnectionMode::Bungeecord => {
            let mut skin: Option<SignedPlayerTextures> = None;

            // Get data from server_address field of the handshake
            let data = handshake
                .server_address
                .split("\0")
                .collect::<Vec<&str>>();
            ensure!(data.len() == 4, "bungeecord data invalid");

            // Get player uuid
            let uuid = Uuid::from_str(data[2]).unwrap();

            // read properties and get skin
            let properties: Vec<Value> = serde_json::from_str(data[3]).unwrap();
            for property_option in properties.iter().map(|p| p.as_object()) {
                match property_option {
                    Some(property) => {
                        let name = property.get("name").unwrap().as_str().unwrap();
                        if name != "textures" {
                            continue;
                        }
                        let value = property.get("value").unwrap().as_str().unwrap();
                        let empty_string_value: Value = Value::String(String::new());
                        let signature = property
                            .get("signature")
                            .get_or_insert(&empty_string_value)
                            .as_str()
                            .unwrap();
                        skin = Some(
                            SignedPlayerTextures::from_base64(
                                String::from(value),
                                String::from(signature),
                            )
                            .unwrap(),
                        );
                    }
                    None => {}
                }
            }
            (uuid, skin)
        }
        ConnectionMode::Velocity { secret } => {
            let message_id: i32 = i32::MIN + 1;
            // Send Player Info Request into the Plugin Channel
            c.enc
                .write_packet(&LoginPluginRequest {
                    message_id: VarInt::from(message_id),
                    channel: Ident::new(VELOCITY_PLAYER_INFO_CHANNEL).unwrap(),
                    data: RawBytes {
                        0: vec![VELOCITY_SUPPORTED_VERSION as u8],
                    },
                })
                .await?;

            // Get Response
            let plugin_response: LoginPluginResponse = c.dec.read_packet().await?;

            ensure!(
                plugin_response.message_id.0 == message_id,
                "plugin messages ids do not match"
            );
            let raw_data = plugin_response.data.expect("could not read data");
            let mut data = raw_data.0.as_slice();
            let mut signature: [u8; 32] = [0u8; 32];
            ensure!(
                data.read(&mut signature).unwrap() == 32,
                "can not read signature"
            );

            // Verify Signature
            let all_data_without_signature: &[u8] = &raw_data.0.as_slice()[32..raw_data.0.len()];
            type HmacSha256 = Hmac<Sha256>;
            let mut mac = HmacSha256::new_from_slice(secret.as_bytes()).unwrap();
            Mac::update(&mut mac, all_data_without_signature);
            let signature_check = mac.verify_slice(signature.as_slice());
            if signature_check.is_err() {
                c.enc
                    .write_packet(&LoginDisconnect {
                        reason: Text::text("This server requires you to connect with velocity!"),
                    })
                    .await?;
                log::warn!("Client tried connect with invalid signature. This could be an attacker or a miss configured velocity secret key!");
                return Ok(None);
            }

            // Check Velocity Version
            let version: VarInt = Decode::decode(&mut data).unwrap();
            if version.0 > VELOCITY_MAX_SUPPORTED_VERSION {
                c.enc
                    .write_packet(&LoginDisconnect {
                        reason: Text::text("Velocity Version not supported!"),
                    })
                    .await?;
                log::warn!("Velocity Version {} is not supported", version.0);
                return Ok(None);
            }

            // Overwrite Client Address
            let connection_address: String = String::decode(&mut data).unwrap() + ":0";
            client_addr = SocketAddr::from_str(connection_address.as_str()).unwrap();

            // Get UUID and validate username
            let uuid = Uuid::from_u128(data.read_u128::<BigEndian>().unwrap()); // TODO
            let velocity_username: BoundedString<0, 16> = Decode::decode(&mut data).unwrap();
            ensure!(username == velocity_username.0, "usernames do not match");

            // Read Properties and get Skin
            let num_properties = VarInt::decode(&mut data).unwrap();
            let mut skin: Option<SignedPlayerTextures> = None;

            for _ in 0..num_properties.0 {
                let name: String = Decode::decode(&mut data).unwrap();
                let value: String = Decode::decode(&mut data).unwrap();
                let has_signature: bool = Decode::decode(&mut data).unwrap();
                let property_signature: String = if has_signature {
                    Decode::decode(&mut data).unwrap()
                } else {
                    String::new()
                };
                if name == String::from("textures") {
                    skin =
                        Some(SignedPlayerTextures::from_base64(value, property_signature).unwrap());
                }
            }

            // TODO: implement VELOCITY_MODERN_FORWARDING_WITH_KEY_V2

            (uuid, skin)
        }
    };

    let compression_threshold = 256;
    c.enc
        .write_packet(&SetCompression {
            threshold: VarInt(compression_threshold as i32),
        })
        .await?;

    c.enc.enable_compression(compression_threshold);
    c.dec.enable_compression(compression_threshold);

    let ncd = NewClientData {
        uuid,
        username,
        textures,
        remote_addr: client_addr,
    };

    if let Err(reason) = server.0.cfg.login(server, &ncd).await {
        log::info!("Disconnect at login: \"{reason}\"");
        c.enc.write_packet(&DisconnectLogin { reason }).await?;
        return Ok(None);
    }

    c.enc
        .write_packet(&LoginSuccess {
            uuid: ncd.uuid,
            username: ncd.username.clone().into(),
            properties: Vec::new(),
        })
        .await?;

    Ok(Some(ncd))
}

async fn handle_play<C: Config>(
    server: &SharedServer<C>,
    c: Codec,
    ncd: NewClientData,
) -> anyhow::Result<()> {
    let (reply_tx, reply_rx) = oneshot::channel();

    server
        .0
        .new_clients_tx
        .send_async(NewClientMessage {
            ncd,
            reply: reply_tx,
        })
        .await?;

    let (packet_tx, packet_rx) = match reply_rx.await {
        Ok(res) => res,
        Err(_) => return Ok(()), // Server closed
    };

    let Codec { mut enc, mut dec } = c;

    tokio::spawn(async move {
        while let Ok(msg) = packet_rx.recv_async().await {
            match msg {
                S2cPlayMessage::Queue(pkt) => {
                    if let Err(e) = enc.queue_packet(&pkt) {
                        log::debug!("error while queueing play packet: {e:#}");
                        break;
                    }
                }
                S2cPlayMessage::Flush => {
                    if let Err(e) = enc.flush().await {
                        log::debug!("error while flushing packet queue: {e:#}");
                        break;
                    }
                }
            }
        }
    });

    loop {
        let pkt = dec.read_packet().await?;
        if packet_tx.send_async(pkt).await.is_err() {
            break;
        }
    }

    Ok(())
}

fn auth_digest(bytes: &[u8]) -> String {
    BigInt::from_signed_bytes_be(bytes).to_str_radix(16)
}

#[cfg(test)]
mod tests {
    use super::*;

    #[test]
    fn auth_digest_correct() {
        assert_eq!(
            auth_digest(&Sha1::digest("Notch")),
            "4ed1f46bbe04bc756bcb17c0c7ce3e4632f06a48"
        );
        assert_eq!(
            auth_digest(&Sha1::digest("jeb_")),
            "-7c9d5b0044c130109a5d7b5fb5c317c02b4e28c1"
        );
        assert_eq!(
            auth_digest(&Sha1::digest("simon")),
            "88e16a1019277b15d58faf0541e11910eb756f6"
        );
    }
}<|MERGE_RESOLUTION|>--- conflicted
+++ resolved
@@ -33,13 +33,8 @@
 
 use crate::biome::{validate_biomes, Biome, BiomeId};
 use crate::client::{Client, Clients};
-<<<<<<< HEAD
 use crate::config::{Config, ConnectionMode, ServerListPing};
-use crate::dimension::{Dimension, DimensionId};
-=======
-use crate::config::{Config, ServerListPing};
 use crate::dimension::{validate_dimensions, Dimension, DimensionId};
->>>>>>> 1fcc5bd5
 use crate::entity::Entities;
 use crate::ident::Ident;
 use crate::player_list::PlayerLists;
@@ -54,23 +49,15 @@
 use crate::protocol::packets::c2s::play::C2sPlayPacket;
 use crate::protocol::packets::c2s::status::{PingRequest, StatusRequest};
 use crate::protocol::packets::s2c::login::{
-<<<<<<< HEAD
-    EncryptionRequest, LoginCompression, LoginDisconnect, LoginPluginRequest, LoginSuccess,
-=======
-    DisconnectLogin, EncryptionRequest, LoginSuccess, SetCompression,
->>>>>>> 1fcc5bd5
+    DisconnectLogin, EncryptionRequest, LoginSuccess, SetCompression, LoginPluginRequest
 };
 use crate::protocol::packets::s2c::play::S2cPlayPacket;
 use crate::protocol::packets::s2c::status::{PingResponse, StatusResponse};
 use crate::protocol::packets::Property;
-<<<<<<< HEAD
 use crate::protocol::{BoundedArray, BoundedString, Decode, RawBytes, VarInt};
 use crate::proxy::velocity::{
     VELOCITY_MAX_SUPPORTED_VERSION, VELOCITY_PLAYER_INFO_CHANNEL, VELOCITY_SUPPORTED_VERSION,
 };
-=======
-use crate::protocol::{BoundedArray, BoundedString, VarInt};
->>>>>>> 1fcc5bd5
 use crate::text::Text;
 use crate::util::valid_username;
 use crate::world::Worlds;
@@ -738,42 +725,28 @@
                 .chain(&server.0.public_key_der)
                 .finalize();
 
-<<<<<<< HEAD
-            let hex_hash = weird_hex_encoding(&hash);
-
-            let url = format!("https://sessionserver.mojang.com/session/minecraft/hasJoined?username={username}&serverId={hex_hash}&ip={}", remote_addr.ip());
+            let hex_hash = auth_digest(&hash);
+
+            let url = C::format_session_server_url(
+                server.config(),
+                server,
+                &username,
+                &hex_hash,
+                &remote_addr.ip(),
+            );
             let resp = server.0.http_client.get(url).send().await?;
 
-            let status = resp.status();
-            ensure!(
-                status.is_success(),
-                "session server GET request failed: {status}"
-            );
-=======
-        let hex_hash = auth_digest(&hash);
-
-        let url = C::format_session_server_url(
-            server.config(),
-            server,
-            &username,
-            &hex_hash,
-            &remote_addr.ip(),
-        );
-
-        let resp = server.0.http_client.get(url).send().await?;
-
-        match resp.status() {
-            StatusCode::OK => {}
-            StatusCode::NO_CONTENT => {
-                let reason = Text::translate("multiplayer.disconnect.unverified_username");
-                c.enc.write_packet(&DisconnectLogin { reason }).await?;
-                bail!("Could not verify username");
+            match resp.status() {
+                StatusCode::OK => {}
+                StatusCode::NO_CONTENT => {
+                    let reason = Text::translate("multiplayer.disconnect.unverified_username");
+                    c.enc.write_packet(&DisconnectLogin { reason }).await?;
+                    bail!("Could not verify username");
+                }
+                status => {
+                    bail!("session server GET request failed (status code {status})");
+                }
             }
-            status => {
-                bail!("session server GET request failed (status code {status})");
-            }
-        }
->>>>>>> 1fcc5bd5
 
             let data: AuthResponse = resp.json().await?;
 
