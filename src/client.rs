--- conflicted
+++ resolved
@@ -14,19 +14,13 @@
 use tracing::{info, warn};
 use uuid::Uuid;
 use valence_protocol::packets::s2c::play::{
-<<<<<<< HEAD
     AcknowledgeBlockChange, ClearTitles, CloseContainerS2c, CombatDeath, CustomSoundEffect,
     DisconnectPlay, EntityAnimationS2c, EntityEvent, GameEvent, KeepAliveS2c, LoginPlayOwned,
-    OpenScreen, PluginMessageS2c, RemoveEntities, ResourcePackS2c, RespawnOwned, SetActionBarText,
-=======
-    AcknowledgeBlockChange, ClearTitles, CombatDeath, CustomSoundEffect, DisconnectPlay,
-    EntityAnimationS2c, EntityEvent, GameEvent, KeepAliveS2c, LoginPlayOwned, OpenScreen,
-    PluginMessageS2c, RemoveEntitiesEncode, ResourcePackS2c, RespawnOwned, SetActionBarText,
->>>>>>> d85b7f5e
-    SetCenterChunk, SetContainerContentEncode, SetContainerSlotEncode, SetDefaultSpawnPosition,
-    SetEntityMetadata, SetEntityVelocity, SetExperience, SetHealth, SetRenderDistance,
-    SetSubtitleText, SetTitleAnimationTimes, SetTitleText, SynchronizePlayerPosition,
-    SystemChatMessage, UnloadChunk, UpdateAttributes, UpdateTime,
+    OpenScreen, PluginMessageS2c, RemoveEntitiesEncode, ResourcePackS2c, RespawnOwned,
+    SetActionBarText, SetCenterChunk, SetContainerContentEncode, SetContainerSlotEncode,
+    SetDefaultSpawnPosition, SetEntityMetadata, SetEntityVelocity, SetExperience, SetHealth,
+    SetRenderDistance, SetSubtitleText, SetTitleAnimationTimes, SetTitleText,
+    SynchronizePlayerPosition, SystemChatMessage, UnloadChunk, UpdateAttributes, UpdateTime,
 };
 use valence_protocol::types::{
     AttributeProperty, DisplayedSkinParts, GameMode, GameStateChangeReason, SoundCategory,
@@ -1489,10 +1483,7 @@
             }
         }
 
-<<<<<<< HEAD
-=======
         self.old_world = self.world;
->>>>>>> d85b7f5e
         self.old_position = self.position;
         self.old_view_distance = self.view_distance;
         self.player_data.clear_modifications();
