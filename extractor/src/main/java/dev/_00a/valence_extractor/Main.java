package dev._00a.valence_extractor;

import com.google.gson.GsonBuilder;
import com.google.gson.JsonElement;
<<<<<<< HEAD
import dev._00a.valence_extractor.extractors.*;
=======
import dev._00a.valence_extractor.extractors.Blocks;
import dev._00a.valence_extractor.extractors.Entities;
import dev._00a.valence_extractor.extractors.EntityData;
import dev._00a.valence_extractor.extractors.Packets;
import dev._00a.valence_extractor.extractors.Enchants;
>>>>>>> cf5b9136
import net.fabricmc.api.ModInitializer;
import org.slf4j.Logger;
import org.slf4j.LoggerFactory;
import sun.reflect.ReflectionFactory;

import java.io.FileWriter;
import java.io.IOException;
import java.nio.charset.StandardCharsets;
import java.nio.file.Files;
import java.nio.file.Path;
import java.nio.file.Paths;

public class Main implements ModInitializer {
    public static final String MOD_ID = "valence_extractor";
    public static final Logger LOGGER = LoggerFactory.getLogger(MOD_ID);

    /**
     * Magically creates an instance of a <i>concrete</i> class without calling its constructor.
     */
    public static <T> T magicallyInstantiate(Class<T> clazz) {
        var rf = ReflectionFactory.getReflectionFactory();
        try {
            var objCon = Object.class.getDeclaredConstructor();
            var con = rf.newConstructorForSerialization(clazz, objCon);
            return clazz.cast(con.newInstance());
        } catch (Throwable e) {
            throw new IllegalArgumentException("Failed to magically instantiate " + clazz.getName(), e);
        }
    }

    @Override
    public void onInitialize() {
        LOGGER.info("Starting extractors...");

<<<<<<< HEAD
        var extractors = new Extractor[]{new Blocks(), new Entities(), new EntityData(), new Packets(), new Items()};
=======
        var extractors = new Extractor[]{new Blocks(), new Entities(), new EntityData(), new Packets(), new Enchants()};
>>>>>>> cf5b9136

        Path outputDirectory;
        try {
            outputDirectory = Files.createDirectories(Paths.get("valence_extractor_output"));
        } catch (IOException e) {
            LOGGER.info("Failed to create output directory.", e);
            return;
        }

        var gson = new GsonBuilder().setPrettyPrinting().disableHtmlEscaping().serializeNulls().create();

        for (var ext : extractors) {
            try {
                var out = outputDirectory.resolve(ext.fileName());
                var fileWriter = new FileWriter(out.toFile(), StandardCharsets.UTF_8);
                gson.toJson(ext.extract(), fileWriter);
                fileWriter.close();
                LOGGER.info("Wrote " + out.toAbsolutePath());
            } catch (Exception e) {
                LOGGER.error("Extractor for \"" + ext.fileName() + "\" failed.", e);
            }
        }

        LOGGER.info("Done.");
        System.exit(0);
    }

    public interface Extractor {
        String fileName();

        JsonElement extract() throws Exception;
    }

    public record Pair<T, U>(T left, U right) {
    }
}<|MERGE_RESOLUTION|>--- conflicted
+++ resolved
@@ -2,15 +2,7 @@
 
 import com.google.gson.GsonBuilder;
 import com.google.gson.JsonElement;
-<<<<<<< HEAD
 import dev._00a.valence_extractor.extractors.*;
-=======
-import dev._00a.valence_extractor.extractors.Blocks;
-import dev._00a.valence_extractor.extractors.Entities;
-import dev._00a.valence_extractor.extractors.EntityData;
-import dev._00a.valence_extractor.extractors.Packets;
-import dev._00a.valence_extractor.extractors.Enchants;
->>>>>>> cf5b9136
 import net.fabricmc.api.ModInitializer;
 import org.slf4j.Logger;
 import org.slf4j.LoggerFactory;
@@ -44,12 +36,8 @@
     @Override
     public void onInitialize() {
         LOGGER.info("Starting extractors...");
-
-<<<<<<< HEAD
-        var extractors = new Extractor[]{new Blocks(), new Entities(), new EntityData(), new Packets(), new Items()};
-=======
-        var extractors = new Extractor[]{new Blocks(), new Entities(), new EntityData(), new Packets(), new Enchants()};
->>>>>>> cf5b9136
+      
+        var extractors = new Extractor[]{new Blocks(), new Entities(), new EntityData(), new Packets(), new Items(), new Enchants()};
 
         Path outputDirectory;
         try {
