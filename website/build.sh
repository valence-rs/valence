--- conflicted
+++ resolved
@@ -22,12 +22,8 @@
 mdbook build
 
 # build rustdoc
-<<<<<<< HEAD
 mkdir public/rustdoc
-cargo doc --no-deps --workspace --all-features
-=======
 RUSTDOCFLAGS='--cfg unstable_doc' cargo doc --no-deps --workspace --all-features
->>>>>>> cb4a850f
 cp -r ../target/doc/* public/rustdoc
 
 # copy logo assets
