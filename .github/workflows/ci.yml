--- conflicted
+++ resolved
@@ -2,9 +2,9 @@
 
 on:
   push:
-    branches: [ "main" ]
+    branches: ["main"]
   pull_request:
-    branches: [ "main" ]
+    branches: ["main"]
 
 env:
   CARGO_TERM_COLOR: always
@@ -19,38 +19,35 @@
     runs-on: ${{ matrix.os }}
 
     steps:
-    - uses: actions/checkout@v3
-    - uses: dtolnay/rust-toolchain@stable
-      with:
-        components: clippy, rustfmt
-    - run: cp crates/playground/src/playground.template.rs crates/playground/src/playground.rs
-<<<<<<< HEAD
-    - name: Install Dependencies (Linux)
-      run: sudo apt-get update && sudo apt-get install -y libxcb-render0-dev libxcb-shape0-dev libxcb-xfixes0-dev libxkbcommon-dev libssl-dev libclang-dev libgtk-3-dev
-      if: matrix.os == 'ubuntu-latest'
-=======
-    - name: Set up cargo cache
-      uses: actions/cache@v3
-      continue-on-error: false
-      with:
-        path: |
-          ~/.cargo/bin/
-          ~/.cargo/registry/index/
-          ~/.cargo/registry/cache/
-          ~/.cargo/git/db/
-          target/
-        key: ${{ runner.os }}-cargo-target-${{ hashFiles('**/Cargo.toml') }}
-        restore-keys: |
-          ${{ runner.os }}-cargo-target-${{ hashFiles('**/Cargo.toml') }}
-          ${{ runner.os }}-cargo-target
->>>>>>> 7cd483af
-    - name: Validate formatting
-      run: cargo fmt --all -- --check
-    - name: Validate documentation
-      run: cargo doc --workspace --no-deps --all-features --document-private-items
-    - name: Run clippy lints
-      run: cargo clippy --workspace --no-deps --all-features --all-targets -- -D warnings
-    - name: Run tests
-      run: cargo test --workspace --all-features --all-targets
-    - name: Run valence_nbt tests without preserve_order feature
-      run: cargo test -p valence_nbt --all-targets+      - uses: actions/checkout@v3
+      - uses: dtolnay/rust-toolchain@stable
+        with:
+          components: clippy, rustfmt
+      - run: cp crates/playground/src/playground.template.rs crates/playground/src/playground.rs
+      - name: Set up cargo cache
+        uses: actions/cache@v3
+        continue-on-error: false
+        with:
+          path: |
+            ~/.cargo/bin/
+            ~/.cargo/registry/index/
+            ~/.cargo/registry/cache/
+            ~/.cargo/git/db/
+            target/
+          key: ${{ runner.os }}-cargo-target-${{ hashFiles('**/Cargo.toml') }}
+          restore-keys: |
+            ${{ runner.os }}-cargo-target-${{ hashFiles('**/Cargo.toml') }}
+            ${{ runner.os }}-cargo-target
+      - name: Install Dependencies (Linux)
+        run: sudo apt-get update && sudo apt-get install -y libxcb-render0-dev libxcb-shape0-dev libxcb-xfixes0-dev libxkbcommon-dev libssl-dev libclang-dev libgtk-3-dev
+        if: matrix.os == 'ubuntu-latest'
+      - name: Validate formatting
+        run: cargo fmt --all -- --check
+      - name: Validate documentation
+        run: cargo doc --workspace --no-deps --all-features --document-private-items
+      - name: Run clippy lints
+        run: cargo clippy --workspace --no-deps --all-features --all-targets -- -D warnings
+      - name: Run tests
+        run: cargo test --workspace --all-features --all-targets
+      - name: Run valence_nbt tests without preserve_order feature
+        run: cargo test -p valence_nbt --all-targets