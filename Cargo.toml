--- conflicted
+++ resolved
@@ -57,11 +57,8 @@
 valence_player_list = { workspace = true, optional = true }
 valence_registry.workspace = true
 valence_world_border = { workspace = true, optional = true }
-<<<<<<< HEAD
 valence_packet.workspace = true
-=======
 valence_weather = { workspace = true, optional = true }
->>>>>>> b99ad819
 
 [dev-dependencies]
 anyhow.workspace = true
@@ -186,10 +183,7 @@
 valence_registry.path = "crates/valence_registry"
 valence_world_border.path = "crates/valence_world_border"
 valence_boss_bar.path = "crates/valence_boss_bar"
-<<<<<<< HEAD
 valence_packet.path = "crates/valence_packet"
-=======
 valence_weather.path = "crates/valence_weather"
->>>>>>> b99ad819
 valence.path = "."
 zip = "0.6.3"