[package]
name = "valence"
version = "0.1.0+mc1.19.2"
edition = "2021"
description = "A framework for building Minecraft servers in Rust."
repository = "https://github.com/rj00a/valence"
readme = "README.md"
license = "MIT"
keywords = ["minecraft", "gamedev", "server"]
categories = ["game-engines"]
build = "build/main.rs"
authors = ["Ryan Johnson <ryanj00a@gmail.com>"]

[dependencies]
anyhow = "1.0.65"
approx = "0.5.1"
arrayvec = "0.7.2"
async-trait = "0.1.57"
base64 = "0.13.0"
bitfield-struct = "0.1.7"
bytes = "1.2.1"
flume = "0.10.14"
futures = "0.3.24"
hmac = "0.12.1"
log = "0.4.17"
num = "0.4.0"
paste = "1.0.9"
rand = "0.8.5"
rayon = "1.5.3"
rsa = "0.6.1"
rsa-der = "0.3.0"
serde = { version = "1.0.145", features = ["derive"] }
serde_json = "1.0.85"
sha1 = "0.10.5"
sha2 = "0.10.6"
thiserror = "1.0.35"
url = { version = "2.2.2", features = ["serde"] }
uuid = { version = "1.1.2", features = ["serde"] }
valence_nbt = { version = "0.4.0", path = "valence_nbt" }
valence_protocol = { version = "0.1.0", path = "valence_protocol", features = ["encryption", "compression"] }
vek = "0.15.8"

[dependencies.tokio]
version = "1.21.2"
features = ["macros", "rt-multi-thread", "net", "io-util", "sync", "time"]

[dependencies.reqwest]
version = "0.11.12"
default-features = false
# Avoid OpenSSL dependency on Linux.
features = ["rustls-tls", "json"]

[dev-dependencies]
env_logger = "0.9.1"
noise = "0.7.0"

[build-dependencies]
anyhow = "1.0.65"
heck = "0.4.0"
proc-macro2 = "1.0.43"
quote = "1.0.21"
serde = { version = "1.0.145", features = ["derive"] }
serde_json = "1.0.85"
rayon = "1.5.3"
num = "0.4.0"

[workspace]
members = [
    "valence_derive",
    "valence_nbt",
<<<<<<< HEAD
    "valence_anvil",
=======
    "valence_protocol",
>>>>>>> ab2e1081
    "packet_inspector",
    "performance_tests/players"
]
exclude = ["performance_tests/rust-mc-bot"]

[profile.dev.package."*"]
opt-level = 3

[profile.dev]
opt-level = 1<|MERGE_RESOLUTION|>--- conflicted
+++ resolved
@@ -68,11 +68,8 @@
 members = [
     "valence_derive",
     "valence_nbt",
-<<<<<<< HEAD
     "valence_anvil",
-=======
     "valence_protocol",
->>>>>>> ab2e1081
     "packet_inspector",
     "performance_tests/players"
 ]
