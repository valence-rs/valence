--- conflicted
+++ resolved
@@ -117,12 +117,8 @@
 cesu8 = "1.1.0"
 cfb8 = "0.8.1"
 clap = { version = "4.0.30", features = ["derive"] }
-<<<<<<< HEAD
-criterion = "0.4.0"
+criterion = "0.5.1"
 derive_more = "1.0.0-beta.3"
-=======
-criterion = "0.5.1"
->>>>>>> 488038fe
 directories = "5.0.0"
 eframe = { version = "0.22.0", default-features = false }
 egui = "0.22.0"
