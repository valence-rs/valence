#![doc = include_str!("../README.md")]

use std::borrow::Cow;
use std::iter::FusedIterator;
use std::num::Wrapping;
use std::ops::Range;

use bevy_app::prelude::*;
use bevy_ecs::prelude::*;
use derive_more::{Deref, DerefMut};
use player_inventory::PlayerInventory;
use tracing::{debug, warn};
use valence_server::client::{Client, FlushPacketsSet, SpawnClientsSet};
use valence_server::event_loop::{EventLoopPreUpdate, PacketEvent};
pub use valence_server::protocol::packets::play::click_slot_c2s::{ClickMode, SlotChange};
use valence_server::protocol::packets::play::open_screen_s2c::WindowType;
pub use valence_server::protocol::packets::play::player_action_c2s::PlayerAction;
use valence_server::protocol::packets::play::{
    ClickSlotC2s, CloseHandledScreenC2s, CloseScreenS2c, CreativeInventoryActionC2s, InventoryS2c,
    OpenScreenS2c, PlayerActionC2s, ScreenHandlerSlotUpdateS2c, UpdateSelectedSlotC2s,
    UpdateSelectedSlotS2c,
};
use valence_server::protocol::{VarInt, WritePacket};
use valence_server::text::IntoText;
use valence_server::{GameMode, ItemKind, ItemStack, Text};

pub mod player_inventory;
mod validate;

pub struct InventoryPlugin;

impl Plugin for InventoryPlugin {
    fn build(&self, app: &mut bevy_app::App) {
        app.add_systems(
            PreUpdate,
            init_new_client_inventories.after(SpawnClientsSet),
        )
        .add_systems(
            PostUpdate,
            (
                update_client_on_close_inventory.before(update_open_inventories),
                update_player_selected_slot,
                update_open_inventories,
                update_player_inventories,
                update_cursor_item,
            )
                .before(FlushPacketsSet),
        )
        .add_systems(
            EventLoopPreUpdate,
            (
                handle_update_selected_slot,
                handle_click_slot,
                handle_creative_inventory_action,
                handle_close_handled_screen,
                handle_player_actions,
            ),
        )
        .init_resource::<InventorySettings>()
        .add_event::<ClickSlotEvent>()
        .add_event::<DropItemStackEvent>()
        .add_event::<CreativeInventoryActionEvent>()
        .add_event::<UpdateSelectedSlotEvent>();
    }
}

#[derive(Debug, Clone, Component)]
pub struct Inventory {
    title: Text,
    kind: InventoryKind,
    slots: Box<[ItemStack]>,
    /// Contains a set bit for each modified slot in `slots`.
    #[doc(hidden)]
    pub changed: u64,
    /// Makes an inventory read-only for clients. This will prevent adding
    /// or removing items. If this is a player inventory
    /// This will also make it impossible to drop items while not
    /// in the inventory (e.g. by pressing Q)
    pub readonly: bool,
}

impl Inventory {
    pub fn new(kind: InventoryKind) -> Self {
        // TODO: default title to the correct translation key instead
        Self::with_title(kind, "Inventory")
    }

    pub fn with_title<'a, T: IntoText<'a>>(kind: InventoryKind, title: T) -> Self {
        Inventory {
            title: title.into_cow_text().into_owned(),
            kind,
            slots: vec![ItemStack::EMPTY; kind.slot_count()].into(),
            changed: 0,
            readonly: false,
        }
    }

    #[track_caller]
    pub fn slot(&self, idx: u16) -> &ItemStack {
        self.slots
            .get(idx as usize)
            .expect("slot index out of range")
    }

    /// Sets the slot at the given index to the given item stack.
    ///
    /// See also [`Inventory::replace_slot`].
    ///
    /// ```
    /// # use valence_inventory::*;
    /// # use valence_server::item::{ItemStack, ItemKind};
    /// let mut inv = Inventory::new(InventoryKind::Generic9x1);
    /// inv.set_slot(0, ItemStack::new(ItemKind::Diamond, 1, None));
    /// assert_eq!(inv.slot(0).item, ItemKind::Diamond);
    /// ```
    #[track_caller]
    #[inline]
    pub fn set_slot<I: Into<ItemStack>>(&mut self, idx: u16, item: I) {
        let _ = self.replace_slot(idx, item);
    }

    /// Replaces the slot at the given index with the given item stack, and
    /// returns the old stack in that slot.
    ///
    /// See also [`Inventory::set_slot`].
    ///
    /// ```
    /// # use valence_inventory::*;
    /// # use valence_server::item::{ItemStack, ItemKind};
    /// let mut inv = Inventory::new(InventoryKind::Generic9x1);
    /// inv.set_slot(0, ItemStack::new(ItemKind::Diamond, 1, None));
    /// let old = inv.replace_slot(0, ItemStack::new(ItemKind::IronIngot, 1, None));
    /// assert_eq!(old.item, ItemKind::Diamond);
    /// ```
    #[track_caller]
    #[must_use]
    pub fn replace_slot<I: Into<ItemStack>>(&mut self, idx: u16, item: I) -> ItemStack {
        assert!(idx < self.slot_count(), "slot index of {idx} out of bounds");

        let new = item.into();
        let old = &mut self.slots[idx as usize];

        if new != *old {
            self.changed |= 1 << idx;
        }

        std::mem::replace(old, new)
    }

    /// Swap the contents of two slots. If the slots are the same, nothing
    /// happens.
    ///
    /// ```
    /// # use valence_inventory::*;
    /// # use valence_server::item::{ItemStack, ItemKind};
    /// let mut inv = Inventory::new(InventoryKind::Generic9x1);
    /// inv.set_slot(0, ItemStack::new(ItemKind::Diamond, 1, None));
    /// assert!(inv.slot(1).is_empty());
    /// inv.swap_slot(0, 1);
    /// assert_eq!(inv.slot(1).item, ItemKind::Diamond);
    /// ```
    #[track_caller]
    pub fn swap_slot(&mut self, idx_a: u16, idx_b: u16) {
        assert!(
            idx_a < self.slot_count(),
            "slot index of {idx_a} out of bounds"
        );
        assert!(
            idx_b < self.slot_count(),
            "slot index of {idx_b} out of bounds"
        );

        if idx_a == idx_b || self.slots[idx_a as usize] == self.slots[idx_b as usize] {
            // Nothing to do here, ignore.
            return;
        }

        self.changed |= 1 << idx_a;
        self.changed |= 1 << idx_b;

        self.slots.swap(idx_a as usize, idx_b as usize);
    }

    /// Set the amount of items in the given slot without replacing the slot
    /// entirely. Valid values are 1-127, inclusive, and `amount` will be
    /// clamped to this range. If the slot is empty, nothing happens.
    ///
    /// ```
    /// # use valence_inventory::*;
    /// # use valence_server::item::{ItemStack, ItemKind};
    /// let mut inv = Inventory::new(InventoryKind::Generic9x1);
    /// inv.set_slot(0, ItemStack::new(ItemKind::Diamond, 1, None));
    /// inv.set_slot_amount(0, 64);
    /// assert_eq!(inv.slot(0).count, 64);
    /// ```
    #[track_caller]
    pub fn set_slot_amount(&mut self, idx: u16, amount: i8) {
        assert!(idx < self.slot_count(), "slot index out of range");

        let item = &mut self.slots[idx as usize];

        if !item.is_empty() {
            if item.count == amount {
                return;
            }
            item.count = amount;
            self.changed |= 1 << idx;
        }
    }

    pub fn slot_count(&self) -> u16 {
        self.slots.len() as u16
    }

    pub fn slots(
        &self,
    ) -> impl ExactSizeIterator<Item = &ItemStack> + DoubleEndedIterator + FusedIterator + Clone + '_
    {
        self.slots.iter()
    }

    pub fn kind(&self) -> InventoryKind {
        self.kind
    }

    /// The text displayed on the inventory's title bar.
    ///
    /// ```
    /// # use valence_inventory::*;
    /// # use valence_server::item::{ItemStack, ItemKind};
    /// # use valence_server::text::Text;
    /// let inv = Inventory::with_title(InventoryKind::Generic9x3, "Box of Holding");
    /// assert_eq!(inv.title(), &Text::from("Box of Holding"));
    /// ```
    pub fn title(&self) -> &Text {
        &self.title
    }

    /// Set the text displayed on the inventory's title bar.
    ///
    /// To get the old title, use [`Inventory::replace_title`].
    ///
    /// ```
    /// # use valence_inventory::*;
    /// let mut inv = Inventory::new(InventoryKind::Generic9x3);
    /// inv.set_title("Box of Holding");
    /// ```
    #[inline]
    pub fn set_title<'a, T: IntoText<'a>>(&mut self, title: T) {
        let _ = self.replace_title(title);
    }

    /// Replace the text displayed on the inventory's title bar, and returns the
    /// old text.
    #[must_use]
    pub fn replace_title<'a, T: IntoText<'a>>(&mut self, title: T) -> Text {
        // TODO: set title modified flag
        std::mem::replace(&mut self.title, title.into_cow_text().into_owned())
    }

    pub(crate) fn slot_slice(&self) -> &[ItemStack] {
        &self.slots
    }

    /// Returns the first empty slot in the given range, or `None` if there are
    /// no empty slots in the range.
    ///
    /// ```
    /// # use valence_inventory::*;
    /// # use valence_server::item::*;
    /// let mut inv = Inventory::new(InventoryKind::Generic9x1);
    /// inv.set_slot(0, ItemStack::new(ItemKind::Diamond, 1, None));
    /// inv.set_slot(2, ItemStack::new(ItemKind::GoldIngot, 1, None));
    /// inv.set_slot(3, ItemStack::new(ItemKind::IronIngot, 1, None));
    /// assert_eq!(inv.first_empty_slot_in(0..6), Some(1));
    /// assert_eq!(inv.first_empty_slot_in(2..6), Some(4));
    /// ```
    #[track_caller]
    #[must_use]
    pub fn first_empty_slot_in(&self, mut range: Range<u16>) -> Option<u16> {
        assert!(
            (0..=self.slot_count()).contains(&range.start)
                && (0..=self.slot_count()).contains(&range.end),
            "slot range out of range"
        );

        range.find(|&idx| self.slots[idx as usize].is_empty())
    }

    /// Returns the first empty slot in the inventory, or `None` if there are no
    /// empty slots.
    /// ```
    /// # use valence_inventory::*;
    /// # use valence_server::item::*;
    /// let mut inv = Inventory::new(InventoryKind::Generic9x1);
    /// inv.set_slot(0, ItemStack::new(ItemKind::Diamond, 1, None));
    /// inv.set_slot(2, ItemStack::new(ItemKind::GoldIngot, 1, None));
    /// inv.set_slot(3, ItemStack::new(ItemKind::IronIngot, 1, None));
    /// assert_eq!(inv.first_empty_slot(), Some(1));
    /// ```
    #[inline]
    pub fn first_empty_slot(&self) -> Option<u16> {
        self.first_empty_slot_in(0..self.slot_count())
    }

    /// Returns the first slot with the given [`ItemKind`] in the inventory
    /// where `count < stack_max`, or `None` if there are no empty slots.
    /// ```
    /// # use valence_inventory::*;
    /// # use valence_server::item::*;
    /// let mut inv = Inventory::new(InventoryKind::Generic9x1);
    /// inv.set_slot(0, ItemStack::new(ItemKind::Diamond, 1, None));
    /// inv.set_slot(2, ItemStack::new(ItemKind::GoldIngot, 64, None));
    /// inv.set_slot(3, ItemStack::new(ItemKind::IronIngot, 1, None));
    /// inv.set_slot(4, ItemStack::new(ItemKind::GoldIngot, 1, None));
    /// assert_eq!(
    ///     inv.first_slot_with_item_in(ItemKind::GoldIngot, 64, 0..5),
    ///     Some(4)
    /// );
    /// ```
    pub fn first_slot_with_item_in(
        &self,
        item: ItemKind,
        stack_max: i8,
        mut range: Range<u16>,
    ) -> Option<u16> {
        assert!(
            (0..=self.slot_count()).contains(&range.start)
                && (0..=self.slot_count()).contains(&range.end),
            "slot range out of range"
        );
        assert!(stack_max > 0, "stack_max must be greater than 0");

        range.find(|&idx| {
            let stack = &self.slots[idx as usize];
            stack.item == item && stack.count < stack_max
        })
    }

    /// Returns the first slot with the given [`ItemKind`] in the inventory
    /// where `count < stack_max`, or `None` if there are no empty slots.
    /// ```
    /// # use valence_inventory::*;
    /// # use valence_server::item::*;
    /// let mut inv = Inventory::new(InventoryKind::Generic9x1);
    /// inv.set_slot(0, ItemStack::new(ItemKind::Diamond, 1, None));
    /// inv.set_slot(2, ItemStack::new(ItemKind::GoldIngot, 64, None));
    /// inv.set_slot(3, ItemStack::new(ItemKind::IronIngot, 1, None));
    /// inv.set_slot(4, ItemStack::new(ItemKind::GoldIngot, 1, None));
    /// assert_eq!(inv.first_slot_with_item(ItemKind::GoldIngot, 64), Some(4));
    /// ```
    #[inline]
    pub fn first_slot_with_item(&self, item: ItemKind, stack_max: i8) -> Option<u16> {
        self.first_slot_with_item_in(item, stack_max, 0..self.slot_count())
    }
}

/// Miscellaneous inventory data.
#[derive(Component, Debug)]
pub struct ClientInventoryState {
    /// The current window ID. Incremented when inventories are opened.
    window_id: u8,
    state_id: Wrapping<i32>,
    /// Tracks what slots have been changed by this client in this tick, so we
    /// don't need to send updates for them.
    slots_changed: u64,
    /// If `Some`: The item the user thinks they updated their cursor item to on
    /// the last tick.
    /// If `None`: the user did not update their cursor item in the last tick.
    /// This is so we can inform the user of the update through change detection
    /// when they differ in a given tick
    client_updated_cursor_item: Option<ItemStack>,
}

impl ClientInventoryState {
    #[doc(hidden)]
    pub fn window_id(&self) -> u8 {
        self.window_id
    }

    #[doc(hidden)]
    pub fn state_id(&self) -> Wrapping<i32> {
        self.state_id
    }
}

/// Indicates which hotbar slot the player is currently holding.
#[derive(Debug, Clone, Copy, PartialEq, Eq, Component, Deref)]
pub struct HeldItem {
    held_item_slot: u16,
}

impl HeldItem {
    /// The slot ID of the currently held item, in the range 36-44 inclusive.
    /// This value is safe to use on the player's inventory directly.
    pub fn slot(&self) -> u16 {
        self.held_item_slot
    }

    pub fn hotbar_idx(&self) -> u8 {
        PlayerInventory::slot_to_hotbar(self.held_item_slot)
    }

    pub fn set_slot(&mut self, slot: u16) {
        // temp
        assert!(
            PlayerInventory::SLOTS_HOTBAR.contains(&slot),
            "slot index of {slot} out of bounds"
        );

        self.held_item_slot = slot;
    }

    pub fn set_hotbar_idx(&mut self, hotbar_idx: u8) {
        self.set_slot(PlayerInventory::hotbar_to_slot(hotbar_idx))
    }
}

/// The item stack that the client thinks it's holding under the mouse
/// cursor.
#[derive(Component, Clone, PartialEq, Default, Debug, Deref, DerefMut)]
pub struct CursorItem(pub ItemStack);

/// Used to indicate that the client with this component is currently viewing
/// an inventory.
#[derive(Component, Clone, Debug)]
pub struct OpenInventory {
    /// The entity with the `Inventory` component that the client is currently
    /// viewing.
    pub entity: Entity,
    client_changed: u64,
}

impl OpenInventory {
    pub fn new(entity: Entity) -> Self {
        OpenInventory {
            entity,
            client_changed: 0,
        }
    }
}

/// A helper to represent the inventory window that the player is currently
/// viewing. Handles dispatching reads to the correct inventory.
///
/// This is a read-only version of [`InventoryWindowMut`].
///
/// ```
/// # use valence_inventory::*;
/// # use valence_server::item::*;
/// let mut player_inventory = Inventory::new(InventoryKind::Player);
/// player_inventory.set_slot(36, ItemStack::new(ItemKind::Diamond, 1, None));
///
/// let target_inventory = Inventory::new(InventoryKind::Generic9x3);
/// let window = InventoryWindow::new(&player_inventory, Some(&target_inventory));
///
/// assert_eq!(window.slot(54), &ItemStack::new(ItemKind::Diamond, 1, None));
/// ```
pub struct InventoryWindow<'a> {
    player_inventory: &'a Inventory,
    open_inventory: Option<&'a Inventory>,
}

impl<'a> InventoryWindow<'a> {
    pub fn new(player_inventory: &'a Inventory, open_inventory: Option<&'a Inventory>) -> Self {
        Self {
            player_inventory,
            open_inventory,
        }
    }

    #[track_caller]
    pub fn slot(&self, idx: u16) -> &ItemStack {
        if let Some(open_inv) = self.open_inventory.as_ref() {
            if idx < open_inv.slot_count() {
                open_inv.slot(idx)
            } else {
                self.player_inventory
                    .slot(convert_to_player_slot_id(open_inv.kind(), idx))
            }
        } else {
            self.player_inventory.slot(idx)
        }
    }

    #[track_caller]
    pub fn slot_count(&self) -> u16 {
        if let Some(open_inv) = &self.open_inventory {
            // when the window is split, we can only access the main slots of player's
            // inventory
            PlayerInventory::MAIN_SIZE + open_inv.slot_count()
        } else {
            self.player_inventory.slot_count()
        }
    }
}

/// A helper to represent the inventory window that the player is currently
/// viewing. Handles dispatching reads/writes to the correct inventory.
///
/// This is a writable version of [`InventoryWindow`].
///
/// ```
/// # use valence_inventory::*;
/// # use valence_server::item::*;
/// let mut player_inventory = Inventory::new(InventoryKind::Player);
/// let mut target_inventory = Inventory::new(InventoryKind::Generic9x3);
/// let mut window = InventoryWindowMut::new(&mut player_inventory, Some(&mut target_inventory));
///
/// window.set_slot(54, ItemStack::new(ItemKind::Diamond, 1, None));
///
/// assert_eq!(
///     player_inventory.slot(36),
///     &ItemStack::new(ItemKind::Diamond, 1, None)
/// );
/// ```
pub struct InventoryWindowMut<'a> {
    player_inventory: &'a mut Inventory,
    open_inventory: Option<&'a mut Inventory>,
}

impl<'a> InventoryWindowMut<'a> {
    pub fn new(
        player_inventory: &'a mut Inventory,
        open_inventory: Option<&'a mut Inventory>,
    ) -> Self {
        Self {
            player_inventory,
            open_inventory,
        }
    }

    #[track_caller]
    pub fn slot(&self, idx: u16) -> &ItemStack {
        if let Some(open_inv) = self.open_inventory.as_ref() {
            if idx < open_inv.slot_count() {
                open_inv.slot(idx)
            } else {
                self.player_inventory
                    .slot(convert_to_player_slot_id(open_inv.kind(), idx))
            }
        } else {
            self.player_inventory.slot(idx)
        }
    }

    #[track_caller]
    #[must_use]
    pub fn replace_slot<I: Into<ItemStack>>(&mut self, idx: u16, item: I) -> ItemStack {
        assert!(idx < self.slot_count(), "slot index of {idx} out of bounds");

        if let Some(open_inv) = self.open_inventory.as_mut() {
            if idx < open_inv.slot_count() {
                open_inv.replace_slot(idx, item)
            } else {
                self.player_inventory
                    .replace_slot(convert_to_player_slot_id(open_inv.kind(), idx), item)
            }
        } else {
            self.player_inventory.replace_slot(idx, item)
        }
    }

    #[track_caller]
    #[inline]
    pub fn set_slot<I: Into<ItemStack>>(&mut self, idx: u16, item: I) {
        let _ = self.replace_slot(idx, item);
    }

    pub fn slot_count(&self) -> u16 {
        if let Some(open_inv) = &self.open_inventory {
            // when the window is split, we can only access the main slots of player's
            // inventory
            PlayerInventory::MAIN_SIZE + open_inv.slot_count()
        } else {
            self.player_inventory.slot_count()
        }
    }
}

/// Attach the necessary inventory components to new clients.
fn init_new_client_inventories(clients: Query<Entity, Added<Client>>, mut commands: Commands) {
    for entity in &clients {
        commands.entity(entity).insert((
            Inventory::new(InventoryKind::Player),
            CursorItem(ItemStack::EMPTY),
            ClientInventoryState {
                window_id: 0,
                state_id: Wrapping(0),
                slots_changed: 0,
                client_updated_cursor_item: None,
            },
            HeldItem {
                // First slot of the hotbar.
                held_item_slot: 36,
            },
        ));
    }
}

/// Send updates for each client's player inventory.
fn update_player_inventories(
    mut query: Query<
        (
            &mut Inventory,
            &mut Client,
            &mut ClientInventoryState,
            &CursorItem,
        ),
        Without<OpenInventory>,
    >,
) {
    for (mut inventory, mut client, mut inv_state, cursor_item) in &mut query {
        if inventory.kind != InventoryKind::Player {
            warn!("Inventory on client entity is not a player inventory");
        }

        if inventory.changed == u64::MAX {
            // Update the whole inventory.

            inv_state.state_id += 1;

            client.write_packet(&InventoryS2c {
                window_id: 0,
                state_id: VarInt(inv_state.state_id.0),
                slots: Cow::Borrowed(inventory.slot_slice()),
                carried_item: Cow::Borrowed(&cursor_item.0),
            });

            inventory.changed = 0;
            inv_state.slots_changed = 0;

            // Skip updating the cursor item because we just updated the whole inventory.
            continue;
        } else if inventory.changed != 0 {
            // Send the modified slots.

            // The slots that were NOT modified by this client, and they need to be sent
            let changed_filtered = inventory.changed & !inv_state.slots_changed;

            if changed_filtered != 0 {
                inv_state.state_id += 1;

                for (i, slot) in inventory.slots.iter().enumerate() {
                    if ((changed_filtered >> i) & 1) == 1 {
                        client.write_packet(&ScreenHandlerSlotUpdateS2c {
                            window_id: 0,
                            state_id: VarInt(inv_state.state_id.0),
                            slot_idx: i as i16,
                            slot_data: Cow::Borrowed(slot),
                        });
                    }
                }
            }

            inventory.changed = 0;
            inv_state.slots_changed = 0;
        }
    }
}

/// Handles the `OpenInventory` component being added to a client, which
/// indicates that the client is now viewing an inventory, and sends inventory
/// updates to the client when the inventory is modified.
fn update_open_inventories(
    mut clients: Query<(
        Entity,
        &mut Client,
        &mut ClientInventoryState,
        &CursorItem,
        &mut OpenInventory,
    )>,
    mut inventories: Query<&mut Inventory>,
    mut commands: Commands,
) {
    // These operations need to happen in this order.

    // Send the inventory contents to all clients that are viewing an inventory.
    for (client_entity, mut client, mut inv_state, cursor_item, mut open_inventory) in &mut clients
    {
        // Validate that the inventory exists.
        let Ok(mut inventory) = inventories.get_mut(open_inventory.entity) else {
            // The inventory no longer exists, so close the inventory.
            commands.entity(client_entity).remove::<OpenInventory>();

            client.write_packet(&CloseScreenS2c {
                window_id: inv_state.window_id,
            });

            continue;
        };

        if open_inventory.is_added() {
            // Send the inventory to the client if the client just opened the inventory.
            inv_state.window_id = inv_state.window_id % 100 + 1;
            open_inventory.client_changed = 0;

            client.write_packet(&OpenScreenS2c {
                window_id: VarInt(inv_state.window_id.into()),
                window_type: WindowType::from(inventory.kind),
                window_title: Cow::Borrowed(&inventory.title),
            });

            client.write_packet(&InventoryS2c {
                window_id: inv_state.window_id,
                state_id: VarInt(inv_state.state_id.0),
                slots: Cow::Borrowed(inventory.slot_slice()),
                carried_item: Cow::Borrowed(&cursor_item.0),
            });
        } else {
            // The client is already viewing the inventory.

            if inventory.changed == u64::MAX {
                // Send the entire inventory.

                inv_state.state_id += 1;

                client.write_packet(&InventoryS2c {
                    window_id: inv_state.window_id,
                    state_id: VarInt(inv_state.state_id.0),
                    slots: Cow::Borrowed(inventory.slot_slice()),
                    carried_item: Cow::Borrowed(&cursor_item.0),
                })
            } else {
                // Send the changed slots.

                // The slots that were NOT changed by this client, and they need to be sent.
                let changed_filtered = inventory.changed & !open_inventory.client_changed;

                if changed_filtered != 0 {
                    inv_state.state_id += 1;

                    for (i, slot) in inventory.slots.iter().enumerate() {
                        if (changed_filtered >> i) & 1 == 1 {
                            client.write_packet(&ScreenHandlerSlotUpdateS2c {
                                window_id: inv_state.window_id as i8,
                                state_id: VarInt(inv_state.state_id.0),
                                slot_idx: i as i16,
                                slot_data: Cow::Borrowed(slot),
                            });
                        }
                    }
                }
            }
        }

        open_inventory.client_changed = 0;
        inv_state.slots_changed = 0;
        inventory.changed = 0;
    }
}

fn update_cursor_item(
    mut clients: Query<(&mut Client, &mut ClientInventoryState, &CursorItem), Changed<CursorItem>>,
) {
    for (mut client, mut inv_state, cursor_item) in &mut clients {
        // The cursor item was not the item the user themselves interacted with
        if inv_state.client_updated_cursor_item.as_ref() != Some(&cursor_item.0) {
            // Contrary to what you might think, we actually don't want to increment the
            // state ID here because the client doesn't actually acknowledge the
            // state_id change for this packet specifically. See #304.
            client.write_packet(&ScreenHandlerSlotUpdateS2c {
                window_id: -1,
                state_id: VarInt(inv_state.state_id.0),
                slot_idx: -1,
                slot_data: Cow::Borrowed(&cursor_item.0),
            });
        }

        inv_state.client_updated_cursor_item = None;
    }
}

/// Handles clients telling the server that they are closing an inventory.
fn handle_close_handled_screen(mut packets: EventReader<PacketEvent>, mut commands: Commands) {
    for packet in packets.read() {
        if packet.decode::<CloseHandledScreenC2s>().is_some() {
            if let Some(mut entity) = commands.get_entity(packet.client) {
                entity.remove::<OpenInventory>();
            }
        }
    }
}

/// Detects when a client's `OpenInventory` component is removed, which
/// indicates that the client is no longer viewing an inventory.
fn update_client_on_close_inventory(
    mut removals: RemovedComponents<OpenInventory>,
    mut clients: Query<(&mut Client, &ClientInventoryState)>,
) {
    for entity in &mut removals.read() {
        if let Ok((mut client, inv_state)) = clients.get_mut(entity) {
            client.write_packet(&CloseScreenS2c {
                window_id: inv_state.window_id,
            })
        }
    }
}

// TODO: make this event user friendly.
#[derive(Event, Clone, Debug)]
pub struct ClickSlotEvent {
    pub client: Entity,
    pub window_id: u8,
    pub state_id: i32,
    pub slot_id: i16,
    pub button: i8,
    pub mode: ClickMode,
    pub slot_changes: Vec<SlotChange>,
    pub carried_item: ItemStack,
}

#[derive(Event, Clone, Debug)]
pub struct DropItemStackEvent {
    pub client: Entity,
    pub from_slot: Option<u16>,
    pub stack: ItemStack,
}

fn handle_click_slot(
    mut packets: EventReader<PacketEvent>,
    mut clients: Query<(
        &mut Client,
        &mut Inventory,
        &mut ClientInventoryState,
        Option<&mut OpenInventory>,
        &mut CursorItem,
    )>,
    mut inventories: Query<&mut Inventory, Without<Client>>,
    mut drop_item_stack_events: EventWriter<DropItemStackEvent>,
    mut click_slot_events: EventWriter<ClickSlotEvent>,
) {
    for packet in packets.read() {
        let Some(pkt) = packet.decode::<ClickSlotC2s>() else {
            // Not the packet we're looking for.
            continue;
        };

        let Ok((mut client, mut client_inv, mut inv_state, open_inventory, mut cursor_item)) =
            clients.get_mut(packet.client)
        else {
            // The client does not exist, ignore.
            continue;
        };

        let open_inv = open_inventory
            .as_ref()
            .and_then(|open| inventories.get_mut(open.entity).ok());

        if let Err(e) = validate::validate_click_slot_packet(
            &pkt,
            &client_inv,
            open_inv.as_deref(),
            &cursor_item,
        ) {
            debug!(
                "failed to validate click slot packet for client {:#?}: \"{e:#}\" {pkt:#?}",
                packet.client
            );

            // Resync the inventory.

            client.write_packet(&InventoryS2c {
                window_id: if open_inv.is_some() {
                    inv_state.window_id
                } else {
                    0
                },
                state_id: VarInt(inv_state.state_id.0),
                slots: Cow::Borrowed(open_inv.unwrap_or(client_inv).slot_slice()),
                carried_item: Cow::Borrowed(&cursor_item.0),
            });

            continue;
        }

        if pkt.slot_idx < 0 && pkt.mode == ClickMode::Click {
            // The client is dropping the cursor item by clicking outside the window.

            let stack = std::mem::take(&mut cursor_item.0);

            if !stack.is_empty() {
                drop_item_stack_events.send(DropItemStackEvent {
                    client: packet.client,
                    from_slot: None,
                    stack,
                });
            }
        } else if pkt.mode == ClickMode::DropKey {
            // The client is dropping an item by pressing the drop key.

            let entire_stack = pkt.button == 1;

            // Needs to open the inventory for if the player is dropping an item while
            // having an inventory open.
            if let Some(open_inventory) = open_inventory {
                // The player is interacting with an inventory that is open.

                let Ok(mut target_inventory) = inventories.get_mut(open_inventory.entity) else {
                    // The inventory does not exist, ignore.
                    continue;
                };

                if inv_state.state_id.0 != pkt.state_id.0 {
                    // Client is out of sync. Resync and ignore click.

                    debug!("Client state id mismatch, resyncing");

                    inv_state.state_id += 1;

                    client.write_packet(&InventoryS2c {
                        window_id: inv_state.window_id,
                        state_id: VarInt(inv_state.state_id.0),
                        slots: Cow::Borrowed(target_inventory.slot_slice()),
                        carried_item: Cow::Borrowed(&cursor_item.0),
                    });

                    continue;
                }

                if (0_i16..target_inventory.slot_count() as i16).contains(&pkt.slot_idx) {
                    // The player is dropping an item from another inventory.

                    if target_inventory.readonly {
                        // resync target inventory
                        client.write_packet(&InventoryS2c {
                            window_id: inv_state.window_id,
                            state_id: VarInt(inv_state.state_id.0),
                            slots: Cow::Borrowed(target_inventory.slot_slice()),
                            carried_item: Cow::Borrowed(&cursor_item.0),
                        });
                        continue;
                    }

                    let stack = target_inventory.slot(pkt.slot_idx as u16);

                    if !stack.is_empty() {
                        let dropped = if entire_stack || stack.count == 1 {
                            target_inventory.replace_slot(pkt.slot_idx as u16, ItemStack::EMPTY)
                        } else {
                            let stack = stack.clone().with_count(stack.count - 1);
                            let mut old_slot =
                                target_inventory.replace_slot(pkt.slot_idx as u16, stack);
                            // we already checked that the slot was not empty and that the
                            // stack count is > 1
                            old_slot.count = 1;
                            old_slot
                        };

                        drop_item_stack_events.send(DropItemStackEvent {
                            client: packet.client,
                            from_slot: Some(pkt.slot_idx as u16),
                            stack: dropped,
                        });
                    }
                } else {
                    // The player is dropping an item from their inventory.

                    if client_inv.readonly {
                        // resync the client inventory
                        client.write_packet(&InventoryS2c {
                            window_id: 0,
                            state_id: VarInt(inv_state.state_id.0),
                            slots: Cow::Borrowed(client_inv.slot_slice()),
                            carried_item: Cow::Borrowed(&cursor_item.0),
                        });
                        continue;
                    }

                    let slot_id =
                        convert_to_player_slot_id(target_inventory.kind, pkt.slot_idx as u16);

                    let stack = client_inv.slot(slot_id);

                    if !stack.is_empty() {
                        let dropped = if entire_stack || stack.count == 1 {
                            client_inv.replace_slot(slot_id, ItemStack::EMPTY)
                        } else {
                            let stack = stack.clone().with_count(stack.count - 1);
                            let mut old_slot = client_inv.replace_slot(slot_id, stack);
                            // we already checked that the slot was not empty and that the
                            // stack count is > 1
                            old_slot.count = 1;
                            old_slot
                        };

                        drop_item_stack_events.send(DropItemStackEvent {
                            client: packet.client,
                            from_slot: Some(slot_id),
                            stack: dropped,
                        });
                    }
                }
            } else {
                // The player has no inventory open and is dropping an item from their
                // inventory.

                if client_inv.readonly {
                    // resync the client inventory
                    client.write_packet(&InventoryS2c {
                        window_id: 0,
                        state_id: VarInt(inv_state.state_id.0),
                        slots: Cow::Borrowed(client_inv.slot_slice()),
                        carried_item: Cow::Borrowed(&cursor_item.0),
                    });
                    continue;
                }

                let stack = client_inv.slot(pkt.slot_idx as u16);

                if !stack.is_empty() {
                    let dropped = if entire_stack || stack.count == 1 {
                        client_inv.replace_slot(pkt.slot_idx as u16, ItemStack::EMPTY)
                    } else {
                        let stack = stack.clone().with_count(stack.count - 1);
                        let mut old_slot = client_inv.replace_slot(pkt.slot_idx as u16, stack);
                        // we already checked that the slot was not empty and that the
                        // stack count is > 1
                        old_slot.count = 1;
                        old_slot
                    };

                    drop_item_stack_events.send(DropItemStackEvent {
                        client: packet.client,
                        from_slot: Some(pkt.slot_idx as u16),
                        stack: dropped,
                    });
                }
            }
        } else {
            // The player is clicking a slot in an inventory.

            // Validate the window id.
            if (pkt.window_id == 0) != open_inventory.is_none() {
                warn!(
                    "Client sent a click with an invalid window id for current state: window_id = \
                     {}, open_inventory present = {}",
                    pkt.window_id,
                    open_inventory.is_some()
                );
                continue;
            }

            if let Some(mut open_inventory) = open_inventory {
                // The player is interacting with an inventory that is
                // open or has an inventory open while interacting with their own inventory.

                let Ok(mut target_inventory) = inventories.get_mut(open_inventory.entity) else {
                    // The inventory does not exist, ignore.
                    continue;
                };

                if inv_state.state_id.0 != pkt.state_id.0 {
                    // Client is out of sync. Resync and ignore click.

                    debug!("Client state id mismatch, resyncing");

                    inv_state.state_id += 1;

                    client.write_packet(&InventoryS2c {
                        window_id: inv_state.window_id,
                        state_id: VarInt(inv_state.state_id.0),
                        slots: Cow::Borrowed(target_inventory.slot_slice()),
                        carried_item: Cow::Borrowed(&cursor_item.0),
                    });

                    continue;
                }

<<<<<<< HEAD
                let mut new_cursor = pkt.carried_item.clone();
=======
                cursor_item.set_if_neq(CursorItem(pkt.carried_item.clone()));
                inv_state.client_updated_cursor_item = Some(pkt.carried_item.clone());
>>>>>>> 35b8e968

                for slot in pkt.slot_changes.iter() {
                    let transferred_between_inventories =
                        ((0_i16..target_inventory.slot_count() as i16).contains(&pkt.slot_idx)
                            && pkt.mode == ClickMode::Hotbar)
                            || pkt.mode == ClickMode::ShiftClick;

                    if (0_i16..target_inventory.slot_count() as i16).contains(&slot.idx) {
                        if (client_inv.readonly && transferred_between_inventories)
                            || target_inventory.readonly
                        {
                            new_cursor = cursor_item.0.clone();
                            continue;
                        }

                        target_inventory.set_slot(slot.idx as u16, slot.stack.clone());
                        open_inventory.client_changed |= 1 << slot.idx;
                    } else {
                        if (target_inventory.readonly && transferred_between_inventories)
                            || client_inv.readonly
                        {
                            new_cursor = cursor_item.0.clone();
                            continue;
                        }

                        // The client is interacting with a slot in their own inventory.
                        let slot_id =
                            convert_to_player_slot_id(target_inventory.kind, slot.idx as u16);
                        client_inv.set_slot(slot_id, slot.stack.clone());
                        inv_state.slots_changed |= 1 << slot_id;
                    }
                }

                cursor_item.set_if_neq(CursorItem(new_cursor));

                if target_inventory.readonly || client_inv.readonly {
                    // resync the target inventory
                    client.write_packet(&InventoryS2c {
                        window_id: inv_state.window_id,
                        state_id: VarInt(inv_state.state_id.0),
                        slots: Cow::Borrowed(target_inventory.slot_slice()),
                        carried_item: Cow::Borrowed(&cursor_item.0),
                    });

                    // resync the client inventory
                    client.write_packet(&InventoryS2c {
                        window_id: 0,
                        state_id: VarInt(inv_state.state_id.0),
                        slots: Cow::Borrowed(client_inv.slot_slice()),
                        carried_item: Cow::Borrowed(&cursor_item.0),
                    });
                }
            } else {
                // The client is interacting with their own inventory.

                if inv_state.state_id.0 != pkt.state_id.0 {
                    // Client is out of sync. Resync and ignore the click.

                    debug!("Client state id mismatch, resyncing");

                    inv_state.state_id += 1;

                    client.write_packet(&InventoryS2c {
                        window_id: inv_state.window_id,
                        state_id: VarInt(inv_state.state_id.0),
                        slots: Cow::Borrowed(client_inv.slot_slice()),
                        carried_item: Cow::Borrowed(&cursor_item.0),
                    });

                    continue;
                }

<<<<<<< HEAD
                let mut new_cursor = pkt.carried_item.clone();

                inv_state.client_updated_cursor_item = true;
=======
                cursor_item.set_if_neq(CursorItem(pkt.carried_item.clone()));
                inv_state.client_updated_cursor_item = Some(pkt.carried_item.clone());
>>>>>>> 35b8e968

                for slot in pkt.slot_changes.iter() {
                    if (0_i16..client_inv.slot_count() as i16).contains(&slot.idx) {
                        if client_inv.readonly {
                            new_cursor = cursor_item.0.clone();
                            continue;
                        }
                        client_inv.set_slot(slot.idx as u16, slot.stack.clone());
                        inv_state.slots_changed |= 1 << slot.idx;
                    } else {
                        // The client is trying to interact with a slot that does not exist,
                        // ignore.
                        warn!(
                            "Client attempted to interact with slot {} which does not exist",
                            slot.idx
                        );
                    }
                }

                cursor_item.set_if_neq(CursorItem(new_cursor));

                if client_inv.readonly {
                    // resync the client inventory
                    client.write_packet(&InventoryS2c {
                        window_id: 0,
                        state_id: VarInt(inv_state.state_id.0),
                        slots: Cow::Borrowed(client_inv.slot_slice()),
                        carried_item: Cow::Borrowed(&cursor_item.0),
                    });
                }
            }

            click_slot_events.send(ClickSlotEvent {
                client: packet.client,
                window_id: pkt.window_id,
                state_id: pkt.state_id.0,
                slot_id: pkt.slot_idx,
                button: pkt.button,
                mode: pkt.mode,
                slot_changes: pkt.slot_changes.into(),
                carried_item: pkt.carried_item,
            });
        }
    }
}

fn handle_player_actions(
    mut packets: EventReader<PacketEvent>,
    mut clients: Query<(
        &mut Inventory,
        &mut ClientInventoryState,
        &HeldItem,
        &mut Client,
    )>,
    mut drop_item_stack_events: EventWriter<DropItemStackEvent>,
) {
    for packet in packets.read() {
        if let Some(pkt) = packet.decode::<PlayerActionC2s>() {
            match pkt.action {
                PlayerAction::DropAllItems => {
                    if let Ok((mut inv, mut inv_state, &held, mut client)) =
                        clients.get_mut(packet.client)
                    {
                        if inv.readonly {
                            // resync the client inventory
                            client.write_packet(&InventoryS2c {
                                window_id: 0,
                                state_id: VarInt(inv_state.state_id.0),
                                slots: Cow::Borrowed(inv.slot_slice()),
                                carried_item: Cow::Borrowed(&ItemStack::EMPTY),
                            });
                            continue;
                        }

                        let stack = inv.replace_slot(held.slot(), ItemStack::EMPTY);

                        if !stack.is_empty() {
                            inv_state.slots_changed |= 1 << held.slot();

                            drop_item_stack_events.send(DropItemStackEvent {
                                client: packet.client,
                                from_slot: Some(held.slot()),
                                stack,
                            });
                        }
                    }
                }
                PlayerAction::DropItem => {
                    if let Ok((mut inv, mut inv_state, held, mut client)) =
                        clients.get_mut(packet.client)
                    {
                        if inv.readonly {
                            // resync the client inventory
                            client.write_packet(&InventoryS2c {
                                window_id: 0,
                                state_id: VarInt(inv_state.state_id.0),
                                slots: Cow::Borrowed(inv.slot_slice()),
                                carried_item: Cow::Borrowed(&ItemStack::EMPTY),
                            });
                            continue;
                        }

                        let mut stack = inv.replace_slot(held.slot(), ItemStack::EMPTY);

                        if !stack.is_empty() {
                            if stack.count > 1 {
                                inv.set_slot(
                                    held.slot(),
                                    stack.clone().with_count(stack.count - 1),
                                );

                                stack.count = 1;
                            }

                            inv_state.slots_changed |= 1 << held.slot();

                            drop_item_stack_events.send(DropItemStackEvent {
                                client: packet.client,
                                from_slot: Some(held.slot()),
                                stack,
                            });
                        }
                    }
                }
                PlayerAction::SwapItemWithOffhand => {
                    if let Ok((mut inv, inv_state, held, mut client)) =
                        clients.get_mut(packet.client)
                    {
                        // this check here might not actually be necessary
                        if inv.readonly {
                            // resync the client inventory
                            client.write_packet(&InventoryS2c {
                                window_id: 0,
                                state_id: VarInt(inv_state.state_id.0),
                                slots: Cow::Borrowed(inv.slot_slice()),
                                carried_item: Cow::Borrowed(&ItemStack::EMPTY),
                            });
                            continue;
                        }

                        inv.swap_slot(held.slot(), PlayerInventory::SLOT_OFFHAND);
                    }
                }
                _ => {}
            }
        }
    }
}

// TODO: make this event user friendly.
#[derive(Event, Clone, Debug)]
pub struct CreativeInventoryActionEvent {
    pub client: Entity,
    pub slot: i16,
    pub clicked_item: ItemStack,
}

fn handle_creative_inventory_action(
    mut packets: EventReader<PacketEvent>,
    mut clients: Query<(
        &mut Client,
        &mut Inventory,
        &mut ClientInventoryState,
        &GameMode,
    )>,
    mut inv_action_events: EventWriter<CreativeInventoryActionEvent>,
    mut drop_item_stack_events: EventWriter<DropItemStackEvent>,
) {
    for packet in packets.read() {
        if let Some(pkt) = packet.decode::<CreativeInventoryActionC2s>() {
            let Ok((mut client, mut inventory, mut inv_state, game_mode)) =
                clients.get_mut(packet.client)
            else {
                continue;
            };

            if *game_mode != GameMode::Creative {
                // The client is not in creative mode, ignore.
                continue;
            }

            if pkt.slot == -1 {
                let stack = pkt.clicked_item.clone();

                if !stack.is_empty() {
                    drop_item_stack_events.send(DropItemStackEvent {
                        client: packet.client,
                        from_slot: None,
                        stack,
                    });
                }
                continue;
            }

            if pkt.slot < 0 || pkt.slot >= inventory.slot_count() as i16 {
                // The client is trying to interact with a slot that does not exist, ignore.
                continue;
            }

            // Set the slot without marking it as changed.
            inventory.slots[pkt.slot as usize] = pkt.clicked_item.clone();

            inv_state.state_id += 1;

            // HACK: notchian clients rely on the server to send the slot update when in
            // creative mode. Simply marking the slot as changed is not enough. This was
            // discovered because shift-clicking the destroy item slot in creative mode does
            // not work without this hack.
            client.write_packet(&ScreenHandlerSlotUpdateS2c {
                window_id: 0,
                state_id: VarInt(inv_state.state_id.0),
                slot_idx: pkt.slot,
                slot_data: Cow::Borrowed(&pkt.clicked_item),
            });

            inv_action_events.send(CreativeInventoryActionEvent {
                client: packet.client,
                slot: pkt.slot,
                clicked_item: pkt.clicked_item,
            });
        }
    }
}

#[derive(Event, Clone, Debug)]
pub struct UpdateSelectedSlotEvent {
    pub client: Entity,
    pub slot: u8,
}

/// Handles the `HeldItem` component being changed on a client entity, which
/// indicates that the server has changed the selected hotbar slot.
fn update_player_selected_slot(mut clients: Query<(&mut Client, &HeldItem), Changed<HeldItem>>) {
    for (mut client, held_item) in &mut clients {
        client.write_packet(&UpdateSelectedSlotS2c {
            slot: held_item.hotbar_idx(),
        });
    }
}

/// Client to Server `HeldItem` Slot
fn handle_update_selected_slot(
    mut packets: EventReader<PacketEvent>,
    mut clients: Query<&mut HeldItem>,
    mut events: EventWriter<UpdateSelectedSlotEvent>,
) {
    for packet in packets.read() {
        if let Some(pkt) = packet.decode::<UpdateSelectedSlotC2s>() {
            if let Ok(mut mut_held) = clients.get_mut(packet.client) {
                let held = mut_held.bypass_change_detection();
                if pkt.slot > 8 {
                    // The client is trying to interact with a slot that does not exist, ignore.
                    continue;
                }

                held.set_hotbar_idx(pkt.slot as u8);

                events.send(UpdateSelectedSlotEvent {
                    client: packet.client,
                    slot: pkt.slot as u8,
                });
            }
        }
    }
}

/// Convert a slot that is outside a target inventory's range to a slot that is
/// inside the player's inventory.
#[doc(hidden)]
pub fn convert_to_player_slot_id(target_kind: InventoryKind, slot_id: u16) -> u16 {
    // the first slot in the player's general inventory
    let offset = target_kind.slot_count() as u16;
    slot_id - offset + 9
}

#[derive(Copy, Clone, PartialEq, Eq, Debug)]
pub enum InventoryKind {
    Generic9x1,
    Generic9x2,
    Generic9x3,
    Generic9x4,
    Generic9x5,
    Generic9x6,
    Generic3x3,
    Anvil,
    Beacon,
    BlastFurnace,
    BrewingStand,
    Crafting,
    Enchantment,
    Furnace,
    Grindstone,
    Hopper,
    Lectern,
    Loom,
    Merchant,
    ShulkerBox,
    Smithing,
    Smoker,
    Cartography,
    Stonecutter,
    Player,
}

impl InventoryKind {
    /// The number of slots in this inventory. When the inventory is shown to
    /// clients, this number does not include the player's main inventory slots.
    pub const fn slot_count(self) -> usize {
        match self {
            InventoryKind::Generic9x1 => 9,
            InventoryKind::Generic9x2 => 9 * 2,
            InventoryKind::Generic9x3 => 9 * 3,
            InventoryKind::Generic9x4 => 9 * 4,
            InventoryKind::Generic9x5 => 9 * 5,
            InventoryKind::Generic9x6 => 9 * 6,
            InventoryKind::Generic3x3 => 3 * 3,
            InventoryKind::Anvil => 4,
            InventoryKind::Beacon => 1,
            InventoryKind::BlastFurnace => 3,
            InventoryKind::BrewingStand => 5,
            InventoryKind::Crafting => 10,
            InventoryKind::Enchantment => 2,
            InventoryKind::Furnace => 3,
            InventoryKind::Grindstone => 3,
            InventoryKind::Hopper => 5,
            InventoryKind::Lectern => 1,
            InventoryKind::Loom => 4,
            InventoryKind::Merchant => 3,
            InventoryKind::ShulkerBox => 27,
            InventoryKind::Smithing => 3,
            InventoryKind::Smoker => 3,
            InventoryKind::Cartography => 3,
            InventoryKind::Stonecutter => 2,
            InventoryKind::Player => 46,
        }
    }
}

impl From<InventoryKind> for WindowType {
    fn from(value: InventoryKind) -> Self {
        match value {
            InventoryKind::Generic9x1 => WindowType::Generic9x1,
            InventoryKind::Generic9x2 => WindowType::Generic9x2,
            InventoryKind::Generic9x3 => WindowType::Generic9x3,
            InventoryKind::Generic9x4 => WindowType::Generic9x4,
            InventoryKind::Generic9x5 => WindowType::Generic9x5,
            InventoryKind::Generic9x6 => WindowType::Generic9x6,
            InventoryKind::Generic3x3 => WindowType::Generic3x3,
            InventoryKind::Anvil => WindowType::Anvil,
            InventoryKind::Beacon => WindowType::Beacon,
            InventoryKind::BlastFurnace => WindowType::BlastFurnace,
            InventoryKind::BrewingStand => WindowType::BrewingStand,
            InventoryKind::Crafting => WindowType::Crafting,
            InventoryKind::Enchantment => WindowType::Enchantment,
            InventoryKind::Furnace => WindowType::Furnace,
            InventoryKind::Grindstone => WindowType::Grindstone,
            InventoryKind::Hopper => WindowType::Hopper,
            InventoryKind::Lectern => WindowType::Lectern,
            InventoryKind::Loom => WindowType::Loom,
            InventoryKind::Merchant => WindowType::Merchant,
            InventoryKind::ShulkerBox => WindowType::ShulkerBox,
            InventoryKind::Smithing => WindowType::Smithing,
            InventoryKind::Smoker => WindowType::Smoker,
            InventoryKind::Cartography => WindowType::Cartography,
            InventoryKind::Stonecutter => WindowType::Stonecutter,
            // arbitrarily chosen, because a player inventory technically does not have a window
            // type
            InventoryKind::Player => WindowType::Generic9x4,
        }
    }
}

impl From<WindowType> for InventoryKind {
    fn from(value: WindowType) -> Self {
        match value {
            WindowType::Generic9x1 => InventoryKind::Generic9x1,
            WindowType::Generic9x2 => InventoryKind::Generic9x2,
            WindowType::Generic9x3 => InventoryKind::Generic9x3,
            WindowType::Generic9x4 => InventoryKind::Generic9x4,
            WindowType::Generic9x5 => InventoryKind::Generic9x5,
            WindowType::Generic9x6 => InventoryKind::Generic9x6,
            WindowType::Generic3x3 => InventoryKind::Generic3x3,
            WindowType::Anvil => InventoryKind::Anvil,
            WindowType::Beacon => InventoryKind::Beacon,
            WindowType::BlastFurnace => InventoryKind::BlastFurnace,
            WindowType::BrewingStand => InventoryKind::BrewingStand,
            WindowType::Crafting => InventoryKind::Crafting,
            WindowType::Enchantment => InventoryKind::Enchantment,
            WindowType::Furnace => InventoryKind::Furnace,
            WindowType::Grindstone => InventoryKind::Grindstone,
            WindowType::Hopper => InventoryKind::Hopper,
            WindowType::Lectern => InventoryKind::Lectern,
            WindowType::Loom => InventoryKind::Loom,
            WindowType::Merchant => InventoryKind::Merchant,
            WindowType::ShulkerBox => InventoryKind::ShulkerBox,
            WindowType::Smithing => InventoryKind::Smithing,
            WindowType::Smoker => InventoryKind::Smoker,
            WindowType::Cartography => InventoryKind::Cartography,
            WindowType::Stonecutter => InventoryKind::Stonecutter,
        }
    }
}

#[derive(Debug, Clone, Copy, PartialEq, Eq, Hash, Resource)]
pub struct InventorySettings {
    pub validate_actions: bool,
}

impl Default for InventorySettings {
    fn default() -> Self {
        Self {
            validate_actions: true,
        }
    }
}

#[cfg(test)]
mod tests {
    use super::*;

    #[test]
    fn test_convert_to_player_slot() {
        assert_eq!(convert_to_player_slot_id(InventoryKind::Generic9x3, 27), 9);
        assert_eq!(convert_to_player_slot_id(InventoryKind::Generic9x3, 36), 18);
        assert_eq!(convert_to_player_slot_id(InventoryKind::Generic9x3, 54), 36);
        assert_eq!(convert_to_player_slot_id(InventoryKind::Generic9x1, 9), 9);
    }

    #[test]
    fn test_convert_hotbar_slot_id() {
        assert_eq!(PlayerInventory::hotbar_to_slot(0), 36);
        assert_eq!(PlayerInventory::hotbar_to_slot(4), 40);
        assert_eq!(PlayerInventory::hotbar_to_slot(8), 44);
    }
}<|MERGE_RESOLUTION|>--- conflicted
+++ resolved
@@ -1066,13 +1066,8 @@
 
                     continue;
                 }
-
-<<<<<<< HEAD
+              
                 let mut new_cursor = pkt.carried_item.clone();
-=======
-                cursor_item.set_if_neq(CursorItem(pkt.carried_item.clone()));
-                inv_state.client_updated_cursor_item = Some(pkt.carried_item.clone());
->>>>>>> 35b8e968
 
                 for slot in pkt.slot_changes.iter() {
                     let transferred_between_inventories =
@@ -1107,6 +1102,7 @@
                 }
 
                 cursor_item.set_if_neq(CursorItem(new_cursor));
+                inv_state.client_updated_cursor_item = Some(new_cursor);
 
                 if target_inventory.readonly || client_inv.readonly {
                     // resync the target inventory
@@ -1145,14 +1141,7 @@
                     continue;
                 }
 
-<<<<<<< HEAD
                 let mut new_cursor = pkt.carried_item.clone();
-
-                inv_state.client_updated_cursor_item = true;
-=======
-                cursor_item.set_if_neq(CursorItem(pkt.carried_item.clone()));
-                inv_state.client_updated_cursor_item = Some(pkt.carried_item.clone());
->>>>>>> 35b8e968
 
                 for slot in pkt.slot_changes.iter() {
                     if (0_i16..client_inv.slot_count() as i16).contains(&slot.idx) {
@@ -1173,7 +1162,8 @@
                 }
 
                 cursor_item.set_if_neq(CursorItem(new_cursor));
-
+                inv_state.client_updated_cursor_item = Some(new_cursor);
+              
                 if client_inv.readonly {
                     // resync the client inventory
                     client.write_packet(&InventoryS2c {
