--- conflicted
+++ resolved
@@ -180,7 +180,7 @@
                 return;
             }
             item.set_count(amount);
-            self.modified |= 1 << idx;
+            self.changed |= 1 << idx;
         }
     }
 
@@ -558,8 +558,7 @@
                     window_id: inv_state.window_id,
                     state_id: VarInt(inv_state.state_id.0),
                     slots: Cow::Borrowed(target_inventory.slot_slice()),
-                    // TODO: eliminate clone?
-                    carried_item: Cow::Owned(cursor_item.0.clone()),
+                    carried_item: Cow::Borrowed(&cursor_item.0),
                 });
 
                 continue;
@@ -569,25 +568,14 @@
 
             for slot in event.slot_changes.clone() {
                 if (0i16..target_inventory.slot_count() as i16).contains(&slot.idx) {
-<<<<<<< HEAD
                     // The client is interacting with a slot in the target inventory.
-                    target_inventory.replace_slot(slot.idx as u16, slot.item);
+                    target_inventory.set_slot(slot.idx as u16, slot.item);
                     open_inventory.client_changed |= 1 << slot.idx;
-=======
-                    // the client is interacting with a slot in the target inventory
-                    target_inventory.set_slot(slot.idx as u16, slot.item);
-                    open_inventory.client_modified |= 1 << slot.idx;
->>>>>>> 9f8ff321
                 } else {
                     // The client is interacting with a slot in their own inventory.
                     let slot_id = convert_to_player_slot_id(target_inventory.kind, slot.idx as u16);
-<<<<<<< HEAD
-                    client_inventory.replace_slot(slot_id, slot.item);
+                    client_inventory.set_slot(slot_id, slot.item);
                     inv_state.slots_changed |= 1 << slot_id;
-=======
-                    client_inventory.set_slot(slot_id, slot.item);
-                    client.inventory_slots_modified |= 1 << slot_id;
->>>>>>> 9f8ff321
                 }
             }
         } else {
@@ -616,13 +604,8 @@
 
             for slot in event.slot_changes.clone() {
                 if (0i16..client_inventory.slot_count() as i16).contains(&slot.idx) {
-<<<<<<< HEAD
-                    client_inventory.replace_slot(slot.idx as u16, slot.item);
+                    client_inventory.set_slot(slot.idx as u16, slot.item);
                     inv_state.slots_changed |= 1 << slot.idx;
-=======
-                    client_inventory.set_slot(slot.idx as u16, slot.item);
-                    client.inventory_slots_modified |= 1 << slot.idx;
->>>>>>> 9f8ff321
                 } else {
                     // The client is trying to interact with a slot that does not exist,
                     // ignore.
@@ -658,19 +641,12 @@
                 // The client is trying to interact with a slot that does not exist, ignore.
                 continue;
             }
-<<<<<<< HEAD
 
             // Set the slot without marking it as changed.
             inventory.slots[event.slot as usize] = event.clicked_item.clone();
 
             inv_state.state_id += 1;
 
-=======
-            inventory.set_slot(event.slot as u16, event.clicked_item.clone());
-            inventory.modified &= !(1 << event.slot); // clear the modified bit, since we are about to send the update
-            client.inventory_state_id += 1;
-            let state_id = client.inventory_state_id.0;
->>>>>>> 9f8ff321
             // HACK: notchian clients rely on the server to send the slot update when in
             // creative mode. Simply marking the slot as changed is not enough. This was
             // discovered because shift-clicking the destroy item slot in creative mode does
