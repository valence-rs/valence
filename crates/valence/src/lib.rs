//! Valence is a Minecraft server framework written in Rust.

#![doc(
    html_logo_url = "https://raw.githubusercontent.com/valence-rs/valence/main/assets/logo.svg",
    html_favicon_url = "https://raw.githubusercontent.com/valence-rs/valence/main/assets/logo.svg"
)]
#![deny(
    rustdoc::broken_intra_doc_links,
    rustdoc::private_intra_doc_links,
    rustdoc::missing_crate_level_docs,
    rustdoc::invalid_codeblock_attributes,
    rustdoc::invalid_rust_codeblocks,
    rustdoc::bare_urls,
    rustdoc::invalid_html_tags
)]
#![warn(
    trivial_casts,
    trivial_numeric_casts,
    unused_lifetimes,
    unused_import_braces,
    clippy::dbg_macro
)]
#![allow(
    clippy::derive_partial_eq_without_eq,
    clippy::unusual_byte_groupings,
    clippy::comparison_chain
)]

use bevy_ecs::prelude::*;
pub use {
    anyhow, async_trait, bevy_app, bevy_ecs, uuid, valence_nbt as nbt, valence_protocol as protocol,
};

pub mod biome;
pub mod client;
pub mod component;
pub mod config;
pub mod dimension;
pub mod entity;
pub mod instance;
pub mod inventory;
pub mod packet;
pub mod player_list;
pub mod player_textures;
pub mod server;
#[cfg(any(test, doctest))]
mod unit_test;
pub mod util;
pub mod view;

pub mod prelude {
    pub use async_trait::async_trait;
    pub use bevy_app::prelude::*;
    pub use bevy_ecs::prelude::*;
    pub use biome::{Biome, BiomeId};
    pub use client::Client;
    pub use config::{
        AsyncCallbacks, ConnectionMode, PlayerSampleEntry, ServerListPing, ServerPlugin,
    };
    pub use dimension::{Dimension, DimensionId};
    pub use entity::{
        EntityAnimation, EntityKind, EntityStatus, McEntity, McEntityManager, TrackedData,
    };
    pub use glam::DVec3;
    pub use instance::{Block, BlockMut, BlockRef, Chunk, Instance};
    pub use inventory::{Inventory, InventoryKind, OpenInventory};
    pub use player_list::{PlayerList, PlayerListEntry};
    pub use protocol::block::{BlockState, PropName, PropValue};
    pub use protocol::ident::Ident;
    pub use protocol::item::{ItemKind, ItemStack};
    pub use protocol::text::{Color, Text, TextFormat};
    pub use protocol::types::GameMode;
<<<<<<< HEAD
    pub use server::{EventLoop, NewClientInfo, Server, SharedServer};
=======
    pub use protocol::username::Username;
    pub use server::{EventLoopSchedule, EventLoopSet, NewClientInfo, Server, SharedServer};
>>>>>>> 62f882ee
    pub use uuid::Uuid;
    pub use valence_nbt::Compound;
    pub use valence_protocol::block::BlockKind;
    pub use valence_protocol::block_pos::BlockPos;
    pub use valence_protocol::ident;
    pub use valence_protocol::packet::s2c::play::particle::Particle;
    pub use view::{ChunkPos, ChunkView};

    use super::*;
}

/// Let's pretend that [`NULL_ENTITY`] was created by spawning an entity,
/// immediately despawning it, and then stealing its [`Entity`] ID. The user
/// doesn't need to know about this.
const NULL_ENTITY: Entity = Entity::from_bits(u64::MAX);<|MERGE_RESOLUTION|>--- conflicted
+++ resolved
@@ -70,12 +70,7 @@
     pub use protocol::item::{ItemKind, ItemStack};
     pub use protocol::text::{Color, Text, TextFormat};
     pub use protocol::types::GameMode;
-<<<<<<< HEAD
-    pub use server::{EventLoop, NewClientInfo, Server, SharedServer};
-=======
-    pub use protocol::username::Username;
     pub use server::{EventLoopSchedule, EventLoopSet, NewClientInfo, Server, SharedServer};
->>>>>>> 62f882ee
     pub use uuid::Uuid;
     pub use valence_nbt::Compound;
     pub use valence_protocol::block::BlockKind;
