--- conflicted
+++ resolved
@@ -336,7 +336,8 @@
         .add_plugin(EntityPlugin)
         .add_plugin(InstancePlugin)
         .add_plugin(InventoryPlugin)
-        .add_plugin(PlayerListPlugin);
+        .add_plugin(PlayerListPlugin)
+        .add_plugin(WeatherPlugin);;
 
     /*
     println!(
@@ -349,26 +350,7 @@
                 ..Default::default()
             },
         )
-<<<<<<< HEAD
-            .in_base_set(CoreSet::PostUpdate),
-    )
-    .add_systems(
-        update_inventories()
-            .in_base_set(CoreSet::PostUpdate)
-            .before(init_mcentities),
-    )
-    .add_systems(
-        update_clients()
-            .in_base_set(CoreSet::PostUpdate)
-            .after(update_instances_pre_client)
-            .before(update_instances_post_client),
-    )
-    .add_system(increment_tick_counter.in_base_set(CoreSet::Last))
-    .add_plugin(WeatherPlugin);
-=======
-    );
-    */
->>>>>>> 2c0fb2d8
+    );
 
     Ok(())
 }
