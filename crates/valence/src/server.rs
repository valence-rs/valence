--- conflicted
+++ resolved
@@ -25,14 +25,10 @@
 use crate::component::Despawned;
 use crate::config::{AsyncCallbacks, ConnectionMode, ServerPlugin};
 use crate::dimension::{validate_dimensions, Dimension, DimensionId};
-<<<<<<< HEAD
 use crate::entity::{
     check_mcentity_invariants, deinit_despawned_mcentities, init_mcentities, update_mcentities,
     McEntityManager,
 };
-=======
-use crate::entity::{deinit_despawned_entities, init_entities, update_entities, McEntityManager};
->>>>>>> 62f882ee
 use crate::instance::{
     check_instance_invariants, update_instances_post_client, update_instances_pre_client, Instance,
 };
@@ -316,58 +312,10 @@
         .insert_resource(PlayerList::new());
     register_client_events(&mut app.world);
 
-<<<<<<< HEAD
-    // Add core systems and stages. User code is expected to run in
-    // `CoreStage::Update` and `EventLoop`.
-    app.add_system_to_stage(CoreStage::PreUpdate, spawn_new_clients)
-        .add_stage_before(
-            CoreStage::Update,
-            EventLoop,
-            SystemStage::parallel().with_run_criteria(event_loop_run_criteria),
-        )
-        .add_system_set_to_stage(
-            CoreStage::PostUpdate,
-            SystemSet::new()
-                .label("valence_core")
-                .with_system(init_mcentities)
-                .with_system(check_mcentity_invariants)
-                .with_system(check_instance_invariants.after(check_mcentity_invariants))
-                .with_system(update_player_list.before(update_instances_pre_client))
-                .with_system(update_instances_pre_client.after(init_mcentities))
-                .with_system(update_clients.after(update_instances_pre_client))
-                .with_system(update_instances_post_client.after(update_clients))
-                .with_system(deinit_despawned_mcentities.after(update_instances_post_client))
-                .with_system(despawn_marked_entities.after(deinit_despawned_mcentities))
-                .with_system(update_mcentities.after(despawn_marked_entities)),
-        )
-        .add_system_set_to_stage(
-            CoreStage::PostUpdate,
-            SystemSet::new()
-                .label("inventory")
-                .before("valence_core")
-                .with_system(handle_set_held_item)
-                .with_system(update_open_inventories)
-                .with_system(handle_close_container)
-                .with_system(update_client_on_close_inventory.after(update_open_inventories))
-                .with_system(update_player_inventories)
-                .with_system(
-                    handle_click_container
-                        .before(update_open_inventories)
-                        .before(update_player_inventories),
-                )
-                .with_system(
-                    handle_set_slot_creative
-                        .before(update_open_inventories)
-                        .before(update_player_inventories),
-                ),
-        )
-        .add_system_to_stage(CoreStage::Last, inc_current_tick);
-=======
     // Add the event loop schedule.
     let mut event_loop = Schedule::new();
     event_loop.configure_set(EventLoopSet);
     event_loop.set_default_base_set(EventLoopSet);
->>>>>>> 62f882ee
 
     app.add_schedule(EventLoopSchedule, event_loop);
 
