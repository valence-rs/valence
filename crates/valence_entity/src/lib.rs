--- conflicted
+++ resolved
@@ -20,16 +20,9 @@
 
 mod flags;
 pub mod hitbox;
-<<<<<<< HEAD
-
-use std::num::Wrapping;
-use std::ops::Range;
-=======
 pub mod manager;
-pub mod packet;
 pub mod query;
 pub mod tracked_data;
->>>>>>> b99ad819
 
 use bevy_app::prelude::*;
 use bevy_ecs::prelude::*;
@@ -412,119 +405,6 @@
 #[derive(Component, Default, Debug)]
 pub struct ObjectData(pub i32);
 
-<<<<<<< HEAD
-/// The range of packet bytes for this entity within the chunk the entity is
-/// located in. For internal use only.
-#[derive(Component, Default, Debug)]
-pub struct PacketByteRange(pub Range<usize>);
-
-/// Cache for all the tracked data of an entity. Used for the
-/// [`EntityTrackerUpdateS2c`][packet] packet.
-///
-/// [packet]: valence_packet::packets::play::EntityTrackerUpdateS2c
-#[derive(Component, Default, Debug)]
-pub struct TrackedData {
-    init_data: Vec<u8>,
-    /// A map of tracked data indices to the byte length of the entry in
-    /// `init_data`.
-    init_entries: Vec<(u8, u32)>,
-    update_data: Vec<u8>,
-}
-
-impl TrackedData {
-    /// Returns initial tracked data for the entity, ready to be sent in the
-    /// [`EntityTrackerUpdateS2c`][packet] packet. This is used when the entity
-    /// enters the view of a client.
-    ///
-    /// [packet]: valence_packet::packets::play::EntityTrackerUpdateS2c
-    pub fn init_data(&self) -> Option<&[u8]> {
-        if self.init_data.len() > 1 {
-            Some(&self.init_data)
-        } else {
-            None
-        }
-    }
-
-    /// Contains updated tracked data for the entity, ready to be sent in the
-    /// [`EntityTrackerUpdateS2c`][packet] packet. This is used when tracked
-    /// data is changed and the client is already in view of the entity.
-    ///
-    /// [packet]: valence_packet::packets::play::EntityTrackerUpdateS2c
-    pub fn update_data(&self) -> Option<&[u8]> {
-        if self.update_data.len() > 1 {
-            Some(&self.update_data)
-        } else {
-            None
-        }
-    }
-
-    pub fn insert_init_value(&mut self, index: u8, type_id: u8, value: impl Encode) {
-        debug_assert!(
-            index != 0xff,
-            "index of 0xff is reserved for the terminator"
-        );
-
-        self.remove_init_value(index);
-
-        self.init_data.pop(); // Remove terminator.
-
-        // Append the new value to the end.
-        let len_before = self.init_data.len();
-
-        self.init_data.extend_from_slice(&[index, type_id]);
-        if let Err(e) = value.encode(&mut self.init_data) {
-            warn!("failed to encode initial tracked data: {e:#}");
-        }
-
-        let len = self.init_data.len() - len_before;
-
-        self.init_entries.push((index, len as u32));
-
-        self.init_data.push(0xff); // Add terminator.
-    }
-
-    pub fn remove_init_value(&mut self, index: u8) -> bool {
-        let mut start = 0;
-
-        for (pos, &(idx, len)) in self.init_entries.iter().enumerate() {
-            if idx == index {
-                let end = start + len as usize;
-
-                self.init_data.drain(start..end);
-                self.init_entries.remove(pos);
-
-                return true;
-            }
-
-            start += len as usize;
-        }
-
-        false
-    }
-
-    pub fn append_update_value(&mut self, index: u8, type_id: u8, value: impl Encode) {
-        debug_assert!(
-            index != 0xff,
-            "index of 0xff is reserved for the terminator"
-        );
-
-        self.update_data.pop(); // Remove terminator.
-
-        self.update_data.extend_from_slice(&[index, type_id]);
-        if let Err(e) = value.encode(&mut self.update_data) {
-            warn!("failed to encode updated tracked data: {e:#}");
-        }
-
-        self.update_data.push(0xff); // Add terminator.
-    }
-
-    pub fn clear_update_values(&mut self) {
-        self.update_data.clear();
-    }
-}
-
-=======
->>>>>>> b99ad819
 #[derive(Clone, Copy, PartialEq, Eq, PartialOrd, Ord, Hash, Debug, Encode, Decode)]
 pub struct VillagerData {
     pub kind: VillagerKind,
