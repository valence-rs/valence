#![doc = include_str!("../README.md")]
#![deny(
    rustdoc::broken_intra_doc_links,
    rustdoc::private_intra_doc_links,
    rustdoc::missing_crate_level_docs,
    rustdoc::invalid_codeblock_attributes,
    rustdoc::invalid_rust_codeblocks,
    rustdoc::bare_urls,
    rustdoc::invalid_html_tags
)]
#![warn(
    trivial_casts,
    trivial_numeric_casts,
    unused_lifetimes,
    unused_import_braces,
    unreachable_pub,
    clippy::dbg_macro
)]
#![allow(clippy::type_complexity)]

<<<<<<< HEAD
pub mod active_status_effects;
=======
pub mod attributes;
>>>>>>> 4c6af338
mod flags;
pub mod hitbox;
pub mod manager;
pub mod query;
pub mod tracked_data;

use bevy_app::prelude::*;
use bevy_ecs::prelude::*;
use derive_more::{Deref, DerefMut};
pub use manager::EntityManager;
use paste::paste;
use tracing::warn;
use tracked_data::TrackedData;
use valence_math::{DVec3, Vec3};
use valence_protocol::{Decode, Encode, VarInt};
use valence_server_common::{Despawned, UniqueId};

use crate::attributes::TrackedEntityAttributes;

include!(concat!(env!("OUT_DIR"), "/entity.rs"));

pub struct EntityPlugin;

/// When new Minecraft entities are initialized and added to
/// [`EntityManager`].
///
/// Systems that need Minecraft entities to be in a valid state should run
/// _after_ this set.
///
/// This set lives in [`PostUpdate`].
#[derive(SystemSet, Copy, Clone, PartialEq, Eq, Hash, Debug)]
pub struct InitEntitiesSet;

/// When tracked data is written to the entity's [`TrackedData`] component.
/// Systems that modify tracked data should run _before_ this.
///
/// This set lives in [`PostUpdate`].
#[derive(SystemSet, Copy, Clone, PartialEq, Eq, Hash, Debug)]
pub struct UpdateTrackedDataSet;

/// When entities are updated and changes from the current tick are cleared.
/// Systems that need to observe changes to entities (Such as the difference
/// between [`Position`] and [`OldPosition`]) should run _before_ this set (and
/// probably after [`InitEntitiesSet`]).
///
/// This set lives in [`PostUpdate`].
#[derive(SystemSet, Copy, Clone, PartialEq, Eq, Hash, Debug)]
pub struct ClearEntityChangesSet;

impl Plugin for EntityPlugin {
    fn build(&self, app: &mut App) {
        app.insert_resource(EntityManager::new())
            .configure_sets(
                PostUpdate,
                (
                    InitEntitiesSet,
                    UpdateTrackedDataSet,
                    ClearEntityChangesSet
                        .after(InitEntitiesSet)
                        .after(UpdateTrackedDataSet),
                ),
            )
            .add_systems(
                PostUpdate,
                (remove_despawned_from_manager, init_entities)
                    .chain()
                    .in_set(InitEntitiesSet),
            )
            .add_systems(
                PostUpdate,
                (
                    clear_status_changes,
                    clear_animation_changes,
                    clear_tracked_data_changes,
                    clear_tracked_attributes_changes,
                    update_old_position,
                    update_old_layer_id,
                )
                    .in_set(ClearEntityChangesSet),
            );

        add_tracked_data_systems(app);
    }
}

fn update_old_position(mut query: Query<(&Position, &mut OldPosition)>) {
    for (pos, mut old_pos) in &mut query {
        old_pos.0 = pos.0;
    }
}

fn update_old_layer_id(mut query: Query<(&EntityLayerId, &mut OldEntityLayerId)>) {
    for (loc, mut old_loc) in &mut query {
        old_loc.0 = loc.0;
    }
}

fn remove_despawned_from_manager(
    entities: Query<&EntityId, (With<EntityKind>, With<Despawned>)>,
    mut manager: ResMut<EntityManager>,
) {
    for id in &entities {
        manager.id_to_entity.remove(&id.0);
    }
}

fn init_entities(
    mut entities: Query<
        (Entity, &mut EntityId, &Position, &mut OldPosition),
        (Added<EntityKind>, Without<Despawned>),
    >,
    mut manager: ResMut<EntityManager>,
) {
    for (entity, mut id, pos, mut old_pos) in &mut entities {
        *old_pos = OldPosition::new(pos.0);

        if *id == EntityId::default() {
            *id = manager.next_id();
        }

        if let Some(conflict) = manager.id_to_entity.insert(id.0, entity) {
            warn!(
                "entity {entity:?} has conflicting entity ID of {} with entity {conflict:?}",
                id.0
            );
        }
    }
}

fn clear_status_changes(mut statuses: Query<&mut EntityStatuses, Changed<EntityStatuses>>) {
    for mut statuses in &mut statuses {
        statuses.0 = 0;
    }
}

fn clear_animation_changes(
    mut animations: Query<&mut EntityAnimations, Changed<EntityAnimations>>,
) {
    for mut animations in &mut animations {
        animations.0 = 0;
    }
}

fn clear_tracked_data_changes(mut tracked_data: Query<&mut TrackedData, Changed<TrackedData>>) {
    for mut tracked_data in &mut tracked_data {
        tracked_data.clear_update_values();
    }
}

fn clear_tracked_attributes_changes(
    mut attributes: Query<&mut TrackedEntityAttributes, Changed<TrackedEntityAttributes>>,
) {
    for mut attributes in &mut attributes {
        attributes.clear();
    }
}

/// Contains the entity layer an entity is on.
#[derive(Component, Copy, Clone, PartialEq, Eq, Debug, Deref)]
pub struct EntityLayerId(pub Entity);

impl Default for EntityLayerId {
    fn default() -> Self {
        Self(Entity::PLACEHOLDER)
    }
}

impl PartialEq<OldEntityLayerId> for EntityLayerId {
    fn eq(&self, other: &OldEntityLayerId) -> bool {
        self.0 == other.0
    }
}

/// The value of [`EntityLayerId`] from the end of the previous tick.
#[derive(Component, Copy, Clone, PartialEq, Eq, Debug, Deref)]
pub struct OldEntityLayerId(Entity);

impl OldEntityLayerId {
    pub fn get(&self) -> Entity {
        self.0
    }
}

impl Default for OldEntityLayerId {
    fn default() -> Self {
        Self(Entity::PLACEHOLDER)
    }
}

impl PartialEq<EntityLayerId> for OldEntityLayerId {
    fn eq(&self, other: &EntityLayerId) -> bool {
        self.0 == other.0
    }
}

#[derive(Component, Copy, Clone, PartialEq, Default, Debug, Deref, DerefMut)]
pub struct Position(pub DVec3);

impl Position {
    pub fn new(pos: impl Into<DVec3>) -> Self {
        Self(pos.into())
    }

    pub fn get(self) -> DVec3 {
        self.0
    }

    pub fn set(&mut self, pos: impl Into<DVec3>) {
        self.0 = pos.into();
    }
}

impl PartialEq<OldPosition> for Position {
    fn eq(&self, other: &OldPosition) -> bool {
        self.0 == other.0
    }
}

/// The value of [`Position`] from the end of the previous tick.
///
/// **NOTE**: You should not modify this component after the entity is spawned.
#[derive(Component, Clone, PartialEq, Default, Debug, Deref)]
pub struct OldPosition(DVec3);

impl OldPosition {
    pub fn new(pos: impl Into<DVec3>) -> Self {
        Self(pos.into())
    }

    pub fn get(&self) -> DVec3 {
        self.0
    }
}

impl PartialEq<Position> for OldPosition {
    fn eq(&self, other: &Position) -> bool {
        self.0 == other.0
    }
}

/// Describes the direction an entity is looking using pitch and yaw angles.
#[derive(Component, Copy, Clone, PartialEq, Default, Debug)]
pub struct Look {
    /// The yaw angle in degrees, where:
    /// - `-90` is looking east (towards positive x).
    /// - `0` is looking south (towards positive z).
    /// - `90` is looking west (towards negative x).
    /// - `180` is looking north (towards negative z).
    ///
    /// Values -180 to 180 are also valid.
    pub yaw: f32,
    /// The pitch angle in degrees, where:
    /// - `-90` is looking straight up.
    /// - `0` is looking straight ahead.
    /// - `90` is looking straight down.
    pub pitch: f32,
}

impl Look {
    pub const fn new(yaw: f32, pitch: f32) -> Self {
        Self { yaw, pitch }
    }

    /// Gets a normalized direction vector from the yaw and pitch.
    pub fn vec(self) -> Vec3 {
        let (yaw_sin, yaw_cos) = (self.yaw + 90.0).to_radians().sin_cos();
        let (pitch_sin, pitch_cos) = (-self.pitch).to_radians().sin_cos();

        Vec3::new(yaw_cos * pitch_cos, pitch_sin, yaw_sin * pitch_cos)
    }

    /// Sets the yaw and pitch using a normalized direction vector.
    pub fn set_vec(&mut self, dir: Vec3) {
        debug_assert!(
            dir.is_normalized(),
            "the direction vector should be normalized"
        );

        // Preserve the current yaw if we're looking straight up or down.
        if dir.x != 0.0 || dir.z != 0.0 {
            self.yaw = f32::atan2(dir.z, dir.x).to_degrees() - 90.0;
        }

        self.pitch = -(dir.y).asin().to_degrees();
    }
}

#[derive(Component, Copy, Clone, PartialEq, Eq, Default, Debug, Deref, DerefMut)]
pub struct OnGround(pub bool);

/// A Minecraft entity's ID according to the protocol.
///
/// IDs should be _unique_ for the duration of the server and  _constant_ for
/// the lifetime of the entity. IDs of -1 (the default) will be assigned to
/// something else on the tick the entity is added. If you need to know the ID
/// ahead of time, set this component to the value returned by
/// [`EntityManager::next_id`] before spawning.
#[derive(Component, Copy, Clone, PartialEq, Eq, PartialOrd, Ord, Hash, Debug, Deref)]
pub struct EntityId(i32);

impl EntityId {
    /// Returns the underlying entity ID as an integer.
    pub fn get(self) -> i32 {
        self.0
    }
}

/// Returns an entity ID of -1.
impl Default for EntityId {
    fn default() -> Self {
        Self(-1)
    }
}

#[derive(Component, Copy, Clone, PartialEq, Default, Debug, Deref, DerefMut)]
pub struct HeadYaw(pub f32);

/// Entity velocity in m/s.
#[derive(Component, Copy, Clone, Default, Debug, Deref, DerefMut)]
pub struct Velocity(pub Vec3);

impl Velocity {
    pub fn to_packet_units(self) -> valence_protocol::Velocity {
        valence_protocol::Velocity::from_ms_f32(self.0.into())
    }
}

// TODO: don't make statuses and animations components.

#[derive(Component, Copy, Clone, Default, Debug, Deref, DerefMut)]
pub struct EntityStatuses(pub u64);

impl EntityStatuses {
    pub fn trigger(&mut self, status: EntityStatus) {
        self.set(status, true);
    }

    pub fn set(&mut self, status: EntityStatus, triggered: bool) {
        self.0 |= (triggered as u64) << status as u64;
    }

    pub fn get(&self, status: EntityStatus) -> bool {
        (self.0 >> status as u64) & 1 == 1
    }
}

#[derive(Component, Default, Debug, Copy, Clone, Deref, DerefMut)]
pub struct EntityAnimations(pub u8);

impl EntityAnimations {
    pub fn trigger(&mut self, anim: EntityAnimation) {
        self.set(anim, true);
    }

    pub fn set(&mut self, anim: EntityAnimation, triggered: bool) {
        self.0 |= (triggered as u8) << anim as u8;
    }

    pub fn get(&self, anim: EntityAnimation) -> bool {
        (self.0 >> anim as u8) & 1 == 1
    }
}

/// Extra integer data passed to the entity spawn packet. The meaning depends on
/// the type of entity being spawned.
///
/// Some examples:
/// - **Experience Orb**: Experience count
/// - **(Glowing) Item Frame**: Rotation
/// - **Painting**: Rotation
/// - **Falling Block**: Block state
/// - **Fishing Bobber**: Hook entity ID
/// - **Warden**: Initial pose
#[derive(Component, Default, Debug, Deref, DerefMut)]
pub struct ObjectData(pub i32);

#[derive(Clone, Copy, PartialEq, Eq, PartialOrd, Ord, Hash, Debug)]
pub struct VillagerData {
    pub kind: VillagerKind,
    pub profession: VillagerProfession,
    pub level: i32,
}

impl VillagerData {
    pub const fn new(kind: VillagerKind, profession: VillagerProfession, level: i32) -> Self {
        Self {
            kind,
            profession,
            level,
        }
    }
}

impl Default for VillagerData {
    fn default() -> Self {
        Self {
            kind: Default::default(),
            profession: Default::default(),
            level: 1,
        }
    }
}

impl Encode for VillagerData {
    fn encode(&self, mut w: impl std::io::Write) -> anyhow::Result<()> {
        self.kind.encode(&mut w)?;
        self.profession.encode(&mut w)?;
        VarInt(self.level).encode(w)
    }
}

impl Decode<'_> for VillagerData {
    fn decode(r: &mut &[u8]) -> anyhow::Result<Self> {
        Ok(Self {
            kind: VillagerKind::decode(r)?,
            profession: VillagerProfession::decode(r)?,
            level: VarInt::decode(r)?.0,
        })
    }
}

#[derive(Clone, Copy, PartialEq, Eq, PartialOrd, Ord, Hash, Default, Debug, Encode, Decode)]
pub enum VillagerKind {
    Desert,
    Jungle,
    #[default]
    Plains,
    Savanna,
    Snow,
    Swamp,
    Taiga,
}

#[derive(Clone, Copy, PartialEq, Eq, PartialOrd, Ord, Hash, Default, Debug, Encode, Decode)]
pub enum VillagerProfession {
    #[default]
    None,
    Armorer,
    Butcher,
    Cartographer,
    Cleric,
    Farmer,
    Fisherman,
    Fletcher,
    Leatherworker,
    Librarian,
    Mason,
    Nitwit,
    Shepherd,
    Toolsmith,
    Weaponsmith,
}

#[derive(Clone, Copy, PartialEq, Eq, PartialOrd, Ord, Hash, Default, Debug, Encode, Decode)]
pub enum Pose {
    #[default]
    Standing,
    FallFlying,
    Sleeping,
    Swimming,
    SpinAttack,
    Sneaking,
    LongJumping,
    Dying,
    Croaking,
    UsingTongue,
    Roaring,
    Sniffing,
    Emerging,
    Digging,
}

#[derive(Clone, Copy, PartialEq, Eq, PartialOrd, Ord, Hash, Default, Debug, Encode, Decode)]
pub enum BoatKind {
    #[default]
    Oak,
    Spruce,
    Birch,
    Jungle,
    Acacia,
    DarkOak,
}

#[derive(Clone, Copy, PartialEq, Eq, PartialOrd, Ord, Hash, Default, Debug, Encode, Decode)]
pub enum CatKind {
    Tabby,
    #[default]
    Black,
    Red,
    Siamese,
    BritishShorthair,
    Calico,
    Persian,
    Ragdoll,
    White,
    Jellie,
    AllBlack,
}

#[derive(Clone, Copy, PartialEq, Eq, PartialOrd, Ord, Hash, Default, Debug, Encode, Decode)]
pub enum FrogKind {
    #[default]
    Temperate,
    Warm,
    Cold,
}

#[derive(Clone, Copy, PartialEq, Eq, PartialOrd, Ord, Hash, Default, Debug, Encode, Decode)]
pub enum PaintingKind {
    #[default]
    Kebab,
    Aztec,
    Alban,
    Aztec2,
    Bomb,
    Plant,
    Wasteland,
    Pool,
    Courbet,
    Sea,
    Sunset,
    Creebet,
    Wanderer,
    Graham,
    Match,
    Bust,
    Stage,
    Void,
    SkullAndRoses,
    Wither,
    Fighters,
    Pointer,
    Pigscene,
    BurningSkull,
    Skeleton,
    Earth,
    Wind,
    Water,
    Fire,
    DonkeyKong,
}

#[derive(Copy, Clone, PartialEq, Eq, PartialOrd, Ord, Hash, Default, Debug, Encode, Decode)]
pub enum SnifferState {
    #[default]
    Idling,
    FeelingHappy,
    Scenting,
    Sniffing,
    Searching,
    Digging,
    Rising,
}

#[derive(Clone, Copy, PartialEq, PartialOrd, Debug, Encode, Decode)]
pub struct EulerAngle {
    pub pitch: f32,
    pub yaw: f32,
    pub roll: f32,
}

#[derive(Copy, Clone)]
struct OptionalInt(Option<i32>);

impl Encode for OptionalInt {
    fn encode(&self, w: impl std::io::Write) -> anyhow::Result<()> {
        if let Some(n) = self.0 {
            VarInt(n.wrapping_add(1))
        } else {
            VarInt(0)
        }
        .encode(w)
    }
}

impl Decode<'_> for OptionalInt {
    fn decode(r: &mut &[u8]) -> anyhow::Result<Self> {
        let n = VarInt::decode(r)?.0;

        Ok(Self(if n == 0 {
            None
        } else {
            Some(n.wrapping_sub(1))
        }))
    }
}<|MERGE_RESOLUTION|>--- conflicted
+++ resolved
@@ -18,11 +18,8 @@
 )]
 #![allow(clippy::type_complexity)]
 
-<<<<<<< HEAD
 pub mod active_status_effects;
-=======
 pub mod attributes;
->>>>>>> 4c6af338
 mod flags;
 pub mod hitbox;
 pub mod manager;
