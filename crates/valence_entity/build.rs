use std::collections::BTreeMap;

use anyhow::Context;
use heck::{ToPascalCase, ToShoutySnakeCase, ToSnakeCase};
use proc_macro2::TokenStream;
use quote::quote;
use serde::Deserialize;
use valence_build_utils::{ident, rerun_if_changed, write_generated_file};

#[derive(Deserialize, Clone, Debug)]
struct Entity {
    #[serde(rename = "type")]
    typ: Option<String>,
    translation_key: Option<String>,
    fields: Vec<Field>,
    attributes: Option<Vec<Attribute>>,
    parent: Option<String>,
}

#[derive(Deserialize, Clone, Debug)]
struct EntityTypes {
    entity_type: BTreeMap<String, i32>,
}

#[derive(Deserialize, Clone, Debug)]
struct Field {
    name: String,
    index: u8,
    #[serde(flatten)]
    default_value: Value,
}

#[derive(Deserialize, Clone, Debug)]
struct Attribute {
    name: String,
    base_value: f64,
}

#[derive(Deserialize, Clone, Debug)]
#[serde(tag = "type", content = "default_value", rename_all = "snake_case")]
enum Value {
    Byte(i8),
    Integer(i32),
    Long(i64),
    Float(f32),
    String(String),
    TextComponent(String),
    OptionalTextComponent(Option<String>),
    ItemStack(String),
    Boolean(bool),
    Rotation {
        pitch: f32,
        yaw: f32,
        roll: f32,
    },
    BlockPos(BlockPos),
    OptionalBlockPos(Option<BlockPos>),
    Facing(String),
    OptionalUuid(Option<String>),
    BlockState(String),
    OptionalBlockState(Option<String>),
    NbtCompound(String),
    Particle(String),
    VillagerData {
        #[serde(rename = "type")]
        typ: String,
        profession: String,
        level: i32,
    },
    OptionalInt(Option<i32>),
    EntityPose(String),
    CatVariant(String),
    FrogVariant(String),
    OptionalGlobalPos(Option<()>), // TODO
    PaintingVariant(String),
    SnifferState(String),
    Vector3f {
        x: f32,
        y: f32,
        z: f32,
    },
    Quaternionf {
        x: f32,
        y: f32,
        z: f32,
        w: f32,
    },
}

#[derive(Deserialize, Debug, Clone, Copy)]
struct BlockPos {
    x: i32,
    y: i32,
    z: i32,
}

impl Value {
    pub fn type_id(&self) -> u8 {
        match self {
            Value::Byte(_) => 0,
            Value::Integer(_) => 1,
            Value::Long(_) => 2,
            Value::Float(_) => 3,
            Value::String(_) => 4,
            Value::TextComponent(_) => 5,
            Value::OptionalTextComponent(_) => 6,
            Value::ItemStack(_) => 7,
            Value::Boolean(_) => 8,
            Value::Rotation { .. } => 9,
            Value::BlockPos(_) => 10,
            Value::OptionalBlockPos(_) => 11,
            Value::Facing(_) => 12,
            Value::OptionalUuid(_) => 13,
            Value::BlockState(_) => 14,
            Value::OptionalBlockState(_) => 15,
            Value::NbtCompound(_) => 16,
            Value::Particle(_) => 17,
            Value::VillagerData { .. } => 18,
            Value::OptionalInt(_) => 19,
            Value::EntityPose(_) => 20,
            Value::CatVariant(_) => 21,
            Value::FrogVariant(_) => 22,
            Value::OptionalGlobalPos(_) => 23,
            Value::PaintingVariant(_) => 24,
            Value::SnifferState(_) => 25,
            Value::Vector3f { .. } => 26,
            Value::Quaternionf { .. } => 27,
        }
    }

    pub fn field_type(&self) -> TokenStream {
        match self {
            Value::Byte(_) => quote!(i8),
            Value::Integer(_) => quote!(i32),
            Value::Long(_) => quote!(i64),
            Value::Float(_) => quote!(f32),
            Value::String(_) => quote!(String),
            Value::TextComponent(_) => quote!(valence_protocol::Text),
            Value::OptionalTextComponent(_) => quote!(Option<valence_protocol::Text>),
            Value::ItemStack(_) => quote!(valence_protocol::ItemStack),
            Value::Boolean(_) => quote!(bool),
            Value::Rotation { .. } => quote!(crate::EulerAngle),
            Value::BlockPos(_) => quote!(valence_protocol::BlockPos),
            Value::OptionalBlockPos(_) => quote!(Option<valence_protocol::BlockPos>),
            Value::Facing(_) => quote!(valence_protocol::Direction),
            Value::OptionalUuid(_) => quote!(Option<::uuid::Uuid>),
            Value::BlockState(_) => quote!(valence_protocol::BlockState),
            Value::OptionalBlockState(_) => quote!(valence_protocol::BlockState),
            Value::NbtCompound(_) => quote!(valence_nbt::Compound),
            Value::Particle(_) => quote!(valence_protocol::packets::play::particle_s2c::Particle),
            Value::VillagerData { .. } => quote!(crate::VillagerData),
            Value::OptionalInt(_) => quote!(Option<i32>),
            Value::EntityPose(_) => quote!(crate::Pose),
            Value::CatVariant(_) => quote!(crate::CatKind),
            Value::FrogVariant(_) => quote!(crate::FrogKind),
            Value::OptionalGlobalPos(_) => quote!(()), // TODO
            Value::PaintingVariant(_) => quote!(crate::PaintingKind),
            Value::SnifferState(_) => quote!(crate::SnifferState),
            Value::Vector3f { .. } => quote!(valence_math::Vec3),
            Value::Quaternionf { .. } => quote!(valence_math::Quat),
        }
    }

    pub fn default_expr(&self) -> TokenStream {
        match self {
            Value::Byte(b) => quote!(#b),
            Value::Integer(i) => quote!(#i),
            Value::Long(l) => quote!(#l),
            Value::Float(f) => quote!(#f),
            Value::String(s) => quote!(#s.to_owned()),
            Value::TextComponent(txt) => {
                assert!(txt.is_empty());
                quote!(valence_protocol::Text::default())
            }
            Value::OptionalTextComponent(t) => {
                assert!(t.is_none());
                quote!(None)
            }
            Value::ItemStack(stack) => {
                assert_eq!(stack, "0 air");
                quote!(valence_protocol::ItemStack::default())
            }
            Value::Boolean(b) => quote!(#b),
            Value::Rotation { pitch, yaw, roll } => quote! {
                crate::EulerAngle {
                    pitch: #pitch,
                    yaw: #yaw,
                    roll: #roll,
                }
            },
            Value::BlockPos(BlockPos { x, y, z }) => {
                quote!(valence_protocol::BlockPos { x: #x, y: #y, z: #z })
            }
            Value::OptionalBlockPos(pos) => {
                assert!(pos.is_none());
                quote!(None)
            }
            Value::Facing(f) => {
                let variant = ident(f.to_pascal_case());
                quote!(valence_protocol::Direction::#variant)
            }
            Value::OptionalUuid(uuid) => {
                assert!(uuid.is_none());
                quote!(None)
            }
            Value::BlockState(_) => {
                quote!(valence_protocol::BlockState::default())
            }
            Value::OptionalBlockState(bs) => {
                assert!(bs.is_none());
                quote!(valence_protocol::BlockState::default())
            }
            Value::NbtCompound(s) => {
                assert_eq!(s, "{}");
                quote!(valence_nbt::Compound::default())
            }
            Value::Particle(p) => {
                let variant = ident(p.to_pascal_case());
                quote!(valence_protocol::packets::play::particle_s2c::Particle::#variant)
            }
            Value::VillagerData {
                typ,
                profession,
                level,
            } => {
                let typ = ident(typ.to_pascal_case());
                let profession = ident(profession.to_pascal_case());
                quote! {
                    crate::VillagerData {
                        kind: crate::VillagerKind::#typ,
                        profession: crate::VillagerProfession::#profession,
                        level: #level,
                    }
                }
            }
            Value::OptionalInt(i) => {
                assert!(i.is_none());
                quote!(None)
            }
            Value::EntityPose(p) => {
                let variant = ident(p.to_pascal_case());
                quote!(crate::Pose::#variant)
            }
            Value::CatVariant(c) => {
                let variant = ident(c.to_pascal_case());
                quote!(crate::CatKind::#variant)
            }
            Value::FrogVariant(f) => {
                let variant = ident(f.to_pascal_case());
                quote!(crate::FrogKind::#variant)
            }
            Value::OptionalGlobalPos(_) => quote!(()),
            Value::PaintingVariant(p) => {
                let variant = ident(p.to_pascal_case());
                quote!(crate::PaintingKind::#variant)
            }
            Value::SnifferState(s) => {
                let state = ident(s.to_pascal_case());
                quote!(crate::SnifferState::#state)
            }
            Value::Vector3f { x, y, z } => quote!(valence_math::Vec3::new(#x, #y, #z)),
            Value::Quaternionf { x, y, z, w } => quote! {
                valence_math::Quat::from_xyzw(#x, #y, #z, #w)
            },
        }
    }

    pub fn encodable_expr(&self, self_lvalue: TokenStream) -> TokenStream {
        match self {
            Value::Integer(_) => quote!(VarInt(#self_lvalue)),
            Value::OptionalInt(_) => quote!(OptionalInt(#self_lvalue)),
            _ => quote!(&#self_lvalue),
        }
    }
}

type Entities = BTreeMap<String, Entity>;

pub fn main() -> anyhow::Result<()> {
    rerun_if_changed(["extracted/misc.json", "extracted/entities.json"]);

    write_generated_file(build_entities()?, "entity.rs")?;

    Ok(())
}

fn build_entities() -> anyhow::Result<TokenStream> {
    let entity_types = serde_json::from_str::<EntityTypes>(include_str!("extracted/misc.json"))
        .context("failed to deserialize misc.json")?
        .entity_type;

    let entities: Entities =
        serde_json::from_str::<Entities>(include_str!("extracted/entities.json"))
            .context("failed to deserialize entities.json")?
            .into_iter()
            .collect();

    let mut entity_kind_consts = TokenStream::new();
    let mut entity_kind_fmt_args = TokenStream::new();
    let mut translation_key_arms = TokenStream::new();
    let mut modules = TokenStream::new();
    let mut systems = TokenStream::new();
    let mut system_names = vec![];

    for (entity_name, entity) in entities.clone() {
        let entity_name_ident = ident(&entity_name);
        let stripped_shouty_entity_name = strip_entity_suffix(&entity_name).to_shouty_snake_case();
        let stripped_shouty_entity_name_ident = ident(&stripped_shouty_entity_name);
        let stripped_snake_entity_name = strip_entity_suffix(&entity_name).to_snake_case();
        let stripped_snake_entity_name_ident = ident(&stripped_snake_entity_name);

        let mut module_body = TokenStream::new();

        if let Some(parent_name) = entity.parent {
            let stripped_snake_parent_name = strip_entity_suffix(&parent_name).to_snake_case();

            let module_doc = format!(
                "Parent class: \
                 [`{stripped_snake_parent_name}`][super::{stripped_snake_parent_name}]."
            );

            module_body.extend([quote! {
                #![doc = #module_doc]
            }]);
        }

        // Is this a concrete entity type?
        if let Some(entity_type) = entity.typ {
            let entity_type_id = entity_types[&entity_type];

            entity_kind_consts.extend([quote! {
                pub const #stripped_shouty_entity_name_ident: EntityKind = EntityKind(#entity_type_id);
            }]);

            entity_kind_fmt_args.extend([quote! {
                EntityKind::#stripped_shouty_entity_name_ident => write!(f, "{} ({})", #entity_type_id, #stripped_shouty_entity_name),
            }]);

            let translation_key_expr = if let Some(key) = entity.translation_key {
                quote!(Some(#key))
            } else {
                quote!(None)
            };

            translation_key_arms.extend([quote! {
                EntityKind::#stripped_shouty_entity_name_ident => #translation_key_expr,
            }]);

            // Create bundle type.
            let mut bundle_fields = TokenStream::new();
            let mut bundle_init_fields = TokenStream::new();

            for marker_or_field in collect_bundle_fields(&entity_name, &entities) {
                match marker_or_field {
                    MarkerOrField::Marker { entity_name } => {
                        let stripped_entity_name = strip_entity_suffix(entity_name);

                        let snake_entity_name_ident = ident(entity_name.to_snake_case());
                        let stripped_snake_entity_name_ident =
                            ident(stripped_entity_name.to_snake_case());
                        let pascal_entity_name_ident = ident(entity_name.to_pascal_case());

                        bundle_fields.extend([quote! {
                            pub #snake_entity_name_ident: super::#stripped_snake_entity_name_ident::#pascal_entity_name_ident,
                        }]);

                        bundle_init_fields.extend([quote! {
                            #snake_entity_name_ident: Default::default(),
                        }]);

                        match entity_name {
                            "LivingEntity" => {
                                bundle_fields.extend([quote! {
                                    pub living_absorption: super::living::Absorption,
                                }]);

                                bundle_init_fields.extend([quote! {
                                    living_absorption: Default::default(),
                                }]);

                                bundle_fields.extend([quote! {
                                    pub living_attributes: super::attributes::EntityAttributes,
                                }]);

                                // Get the default values of the attributes.
                                let mut attribute_default_values = TokenStream::new();

                                if let Some(attributes) = &entity.attributes {
                                    for attribute in attributes {
                                        let name = ident(attribute.name.to_pascal_case());
                                        let base_value = attribute.base_value;
                                        attribute_default_values.extend([quote! {
                                            .with_attribute_and_value(
                                                super::EntityAttribute::#name,
                                                #base_value,
                                            )
                                        }]);
                                    }
                                }

                                bundle_init_fields.extend([quote! {
                                    living_attributes: super::attributes::EntityAttributes::new() #attribute_default_values,
                                }]);
                                bundle_fields.extend([quote! {
                                    pub living_attributes_tracker: super::attributes::TrackedEntityAttributes,
                                }]);

<<<<<<< HEAD
                            bundle_init_fields.extend([quote! {
                                living_attributes_tracker: Default::default(),
                            }]);

                            bundle_fields.extend([quote! {
                                pub living_active_status_effects: super::active_status_effects::ActiveStatusEffects,
                            }]);

                            bundle_init_fields.extend([quote! {
                                living_active_status_effects: Default::default(),
                            }]);
=======
                                bundle_init_fields.extend([quote! {
                                    living_attributes_tracker: Default::default(),
                                }]);
                            }
                            "PlayerEntity" => {
                                bundle_fields.extend([quote! {
                                    pub player_food: super::player::Food,
                                    pub player_saturation: super::player::Saturation,
                                }]);

                                bundle_init_fields.extend([quote! {
                                    player_food: Default::default(),
                                    player_saturation: Default::default(),
                                }]);
                            }
                            _ => {}
>>>>>>> ab3af490
                        }
                    }
                    MarkerOrField::Field { entity_name, field } => {
                        let snake_field_name = field.name.to_snake_case();
                        let pascal_field_name = field.name.to_pascal_case();
                        let pascal_field_name_ident = ident(&pascal_field_name);
                        let stripped_entity_name = strip_entity_suffix(entity_name);
                        let stripped_snake_entity_name = stripped_entity_name.to_snake_case();
                        let stripped_snake_entity_name_ident = ident(&stripped_snake_entity_name);

                        let field_name_ident =
                            ident(format!("{stripped_snake_entity_name}_{snake_field_name}"));

                        bundle_fields.extend([quote! {
                            pub #field_name_ident: super::#stripped_snake_entity_name_ident::#pascal_field_name_ident,
                        }]);

                        bundle_init_fields.extend([quote! {
                            #field_name_ident: Default::default(),
                        }]);
                    }
                }
            }

            bundle_fields.extend([quote! {
                pub kind: super::EntityKind,
                pub id: super::EntityId,
                pub uuid: super::UniqueId,
                pub layer: super::EntityLayerId,
                pub old_layer: super::OldEntityLayerId,
                pub position: super::Position,
                pub old_position: super::OldPosition,
                pub look: super::Look,
                pub head_yaw: super::HeadYaw,
                pub on_ground: super::OnGround,
                pub velocity: super::Velocity,
                pub statuses: super::EntityStatuses,
                pub animations: super::EntityAnimations,
                pub object_data: super::ObjectData,
                pub tracked_data: super::tracked_data::TrackedData,
            }]);

            bundle_init_fields.extend([quote! {
                kind: super::EntityKind::#stripped_shouty_entity_name_ident,
                id: Default::default(),
                uuid: Default::default(),
                layer: Default::default(),
                old_layer: Default::default(),
                position: Default::default(),
                old_position: Default::default(),
                look: Default::default(),
                head_yaw: Default::default(),
                on_ground: Default::default(),
                velocity: Default::default(),
                statuses: Default::default(),
                animations: Default::default(),
                object_data: Default::default(),
                tracked_data: Default::default(),
            }]);

            let bundle_name_ident = ident(format!("{entity_name}Bundle"));
            let bundle_doc = format!(
                "The bundle of components for spawning `{stripped_snake_entity_name}` entities."
            );

            module_body.extend([quote! {
                #[doc = #bundle_doc]
                #[derive(bevy_ecs::bundle::Bundle, Debug)]
                pub struct #bundle_name_ident {
                    #bundle_fields
                }

                impl Default for #bundle_name_ident {
                    fn default() -> Self {
                        Self {
                            #bundle_init_fields
                        }
                    }
                }
            }]);
        }

        for field in &entity.fields {
            let pascal_field_name_ident = ident(field.name.to_pascal_case());
            let snake_field_name = field.name.to_snake_case();
            let inner_type = field.default_value.field_type();
            let default_expr = field.default_value.default_expr();

            module_body.extend([quote! {
                #[derive(bevy_ecs::component::Component, PartialEq, Clone, Debug, ::derive_more::Deref, ::derive_more::DerefMut)]
                pub struct #pascal_field_name_ident(pub #inner_type);

                #[allow(clippy::derivable_impls)]
                impl Default for #pascal_field_name_ident {
                    fn default() -> Self {
                        Self(#default_expr)
                    }
                }
            }]);

            let system_name_ident = ident(format!(
                "update_{stripped_snake_entity_name}_{snake_field_name}"
            ));
            let component_path =
                quote!(#stripped_snake_entity_name_ident::#pascal_field_name_ident);

            system_names.push(quote!(#system_name_ident));

            let data_index = field.index;
            let data_type = field.default_value.type_id();
            let encodable_expr = field.default_value.encodable_expr(quote!(value.0));

            systems.extend([quote! {
                #[allow(clippy::needless_borrow)]
                #[allow(clippy::suspicious_else_formatting)]
                #[allow(clippy::needless_borrows_for_generic_args)]
                fn #system_name_ident(
                    mut query: Query<(&#component_path, &mut tracked_data::TrackedData), Changed<#component_path>>
                ) {
                    for (value, mut tracked_data) in &mut query {
                        if *value == Default::default() {
                            tracked_data.remove_init_value(#data_index);
                        } else {
                            tracked_data.insert_init_value(#data_index, #data_type, #encodable_expr);
                        }

                        if !tracked_data.is_added() {
                            tracked_data.append_update_value(#data_index, #data_type, #encodable_expr);
                        }
                    }
                }
            }]);
        }

        let marker_doc = format!("Marker component for `{stripped_snake_entity_name}` entities.");

        module_body.extend([quote! {
            #[doc = #marker_doc]
            #[derive(bevy_ecs::component::Component, Copy, Clone, Default, Debug)]
            pub struct #entity_name_ident;
        }]);

        match entity_name.as_str() {
            "LivingEntity" => {
                module_body.extend([quote! {
                    #[doc = "Special untracked component for `LivingEntity` entities."]
                    #[derive(bevy_ecs::component::Component, Copy, Clone, Default, Debug)]
                    pub struct Absorption(pub f32);
                }]);
            }
            "PlayerEntity" => {
                module_body.extend([quote! {
                    #[doc = "Special untracked component for `PlayerEntity` entities."]
                    #[derive(bevy_ecs::component::Component, Copy, Clone, Debug)]
                    pub struct Food(pub i32);

                    impl Default for Food {
                        fn default() -> Self {
                            Self(20)
                        }
                    }

                    #[doc = "Special untracked component for `PlayerEntity` entities."]
                    #[derive(bevy_ecs::component::Component, Copy, Clone, Default, Debug)]
                    pub struct Saturation(pub f32);
                }]);
            }
            _ => {}
        }

        modules.extend([quote! {
            #[allow(clippy::module_inception)]
            pub mod #stripped_snake_entity_name_ident {
                #module_body
            }
        }]);
    }

    systems.extend([quote! {
        /// Special case for `living::Absorption`.
        /// Updates the `AbsorptionAmount` component of the player entity.
        fn update_living_and_player_absorption(
            mut query: Query<(&living::Absorption, &mut player::AbsorptionAmount), Changed<living::Absorption>>
        ) {
            for (living_absorption, mut player_absorption) in query.iter_mut() {
                player_absorption.0 = living_absorption.0;
            }
        }

        /// Special case for `living::Attributes`.
        fn update_living_attributes(
            mut query: Query<(
                &mut attributes::TrackedEntityAttributes,
                &mut attributes::EntityAttributes,
            ),
            Changed<attributes::EntityAttributes>>
        ) {
            for (mut tracked, mut attributes) in query.iter_mut() {
                for attribute in attributes.take_recently_changed() {
                    tracked.mark_modified(&attributes, attribute);
                }
            }
        }
    }]);

    system_names.push(quote!(update_living_and_player_absorption));
    system_names.push(quote!(update_living_attributes));

    #[derive(Deserialize, Debug)]
    struct EntityAttribute {
        id: u8,
        default_value: f64,
        translation_key: String,
        tracked: bool,
        min_value: f64,
        max_value: f64,
    }

    #[derive(Deserialize, Debug)]
    struct MiscEntityData {
        entity_status: BTreeMap<String, u8>,
        entity_animation: BTreeMap<String, u8>,
        entity_attributes: BTreeMap<String, EntityAttribute>,
    }

    let misc_entity_data: MiscEntityData =
        serde_json::from_str(include_str!("extracted/misc.json"))?;

    let entity_status_variants = misc_entity_data
        .entity_status
        .into_iter()
        .map(|(name, code)| {
            let name = ident(name.to_pascal_case());
            let code = code as isize;

            quote! {
                #name = #code,
            }
        });

    let entity_animation_variants =
        misc_entity_data
            .entity_animation
            .into_iter()
            .map(|(name, code)| {
                let name = ident(name.to_pascal_case());
                let code = code as isize;

                quote! {
                    #name = #code,
                }
            });

    let mut entity_attribute_enum = TokenStream::new();
    let mut entity_attribute_get_id = TokenStream::new();
    let mut entity_attribute_from_id = TokenStream::new();
    let mut entity_attribute_name = TokenStream::new();
    let mut entity_attribute_default_value = TokenStream::new();
    let mut entity_attribute_translation_key = TokenStream::new();
    let mut entity_attribute_tracked = TokenStream::new();
    let mut entity_attribute_min_value = TokenStream::new();
    let mut entity_attribute_max_value = TokenStream::new();

    for (name, attribute) in misc_entity_data.entity_attributes {
        let key = ident(name.to_pascal_case());
        let id = attribute.id;
        let default_value = attribute.default_value;
        let translation_key = attribute.translation_key;
        let tracked = attribute.tracked;
        let min_value = attribute.min_value;
        let max_value = attribute.max_value;

        entity_attribute_enum.extend([quote! {
            #key,
        }]);

        entity_attribute_get_id.extend([quote! {
            EntityAttribute::#key => #id,
        }]);

        entity_attribute_from_id.extend([quote! {
            #id => EntityAttribute::#key,
        }]);

        entity_attribute_name.extend([quote! {
            EntityAttribute::#key => #name,
        }]);

        entity_attribute_default_value.extend([quote! {
            EntityAttribute::#key => #default_value,
        }]);

        entity_attribute_translation_key.extend([quote! {
            EntityAttribute::#key => #translation_key,
        }]);

        entity_attribute_tracked.extend([quote! {
            EntityAttribute::#key => #tracked,
        }]);

        entity_attribute_min_value.extend([quote! {
            EntityAttribute::#key => #min_value,
        }]);

        entity_attribute_max_value.extend([quote! {
            EntityAttribute::#key => #max_value,
        }]);
    }

    Ok(quote! {
        #modules

        /// Identifies the type of an entity.
        /// As a component, the entity kind should not be modified.
        #[derive(Component, Copy, Clone, PartialEq, Eq, PartialOrd, Ord, Hash, Default, ::derive_more::Deref)]
        pub struct EntityKind(i32);

        impl EntityKind {
            #entity_kind_consts

            pub const fn new(inner: i32) -> Self {
                Self(inner)
            }

            pub const fn get(self) -> i32 {
                self.0
            }

            pub const fn translation_key(self) -> Option<&'static str> {
                match self {
                    #translation_key_arms
                    _ => None,
                }
            }
        }

        impl std::fmt::Debug for EntityKind {
            #[allow(clippy::write_literal)]
            fn fmt(&self, f: &mut std::fmt::Formatter) -> std::fmt::Result {
                match *self {
                    #entity_kind_fmt_args
                    EntityKind(other) => write!(f, "{other}"),
                }
            }
        }

        #[derive(Clone, Copy, PartialEq, Eq, Hash, Debug)]
        pub enum EntityStatus {
            #(#entity_status_variants)*
        }

        #[derive(Clone, Copy, PartialEq, Eq, Hash, Debug)]
        pub enum EntityAnimation {
            #(#entity_animation_variants)*
        }

        #[derive(Clone, Copy, PartialEq, Eq, Hash, Debug)]
        pub enum EntityAttribute {
            #entity_attribute_enum
        }

        impl EntityAttribute {
            pub fn get_id(self) -> u8 {
                match self {
                    #entity_attribute_get_id
                }
            }

            pub fn from_id(id: u8) -> Self {
                match id {
                    #entity_attribute_from_id
                    _ => panic!("invalid entity attribute id: {}", id),
                }
            }

            pub fn name(self) -> &'static str {
                match self {
                    #entity_attribute_name
                }
            }

            pub fn default_value(self) -> f64 {
                match self {
                    #entity_attribute_default_value
                }
            }

            pub fn translation_key(self) -> &'static str {
                match self {
                    #entity_attribute_translation_key
                }
            }

            pub fn tracked(self) -> bool {
                match self {
                    #entity_attribute_tracked
                }
            }

            pub fn min_value(self) -> f64 {
                match self {
                    #entity_attribute_min_value
                }
            }

            pub fn max_value(self) -> f64 {
                match self {
                    #entity_attribute_max_value
                }
            }
        }

        fn add_tracked_data_systems(app: &mut App) {
            #systems

            #(
                app.add_systems(
                    PostUpdate,
                    #system_names
                        .in_set(UpdateTrackedDataSet)
                        .ambiguous_with(UpdateTrackedDataSet)
                );
            )*
        }
    })
}

enum MarkerOrField<'a> {
    Marker {
        entity_name: &'a str,
    },
    Field {
        entity_name: &'a str,
        field: &'a Field,
    },
}

fn collect_bundle_fields<'a>(
    mut entity_name: &'a str,
    entities: &'a Entities,
) -> Vec<MarkerOrField<'a>> {
    let mut res = vec![];

    loop {
        let e = &entities[entity_name];

        res.push(MarkerOrField::Marker { entity_name });
        res.extend(
            e.fields
                .iter()
                .map(|field| MarkerOrField::Field { entity_name, field }),
        );

        if let Some(parent) = &e.parent {
            entity_name = parent;
        } else {
            break;
        }
    }

    res
}

fn strip_entity_suffix(string: &str) -> String {
    let stripped = string.strip_suffix("Entity").unwrap_or(string);

    if stripped.is_empty() {
        string
    } else {
        stripped
    }
    .to_owned()
}<|MERGE_RESOLUTION|>--- conflicted
+++ resolved
@@ -401,25 +401,19 @@
                                 bundle_init_fields.extend([quote! {
                                     living_attributes: super::attributes::EntityAttributes::new() #attribute_default_values,
                                 }]);
+
                                 bundle_fields.extend([quote! {
                                     pub living_attributes_tracker: super::attributes::TrackedEntityAttributes,
                                 }]);
-
-<<<<<<< HEAD
-                            bundle_init_fields.extend([quote! {
-                                living_attributes_tracker: Default::default(),
-                            }]);
-
-                            bundle_fields.extend([quote! {
-                                pub living_active_status_effects: super::active_status_effects::ActiveStatusEffects,
-                            }]);
-
-                            bundle_init_fields.extend([quote! {
-                                living_active_status_effects: Default::default(),
-                            }]);
-=======
                                 bundle_init_fields.extend([quote! {
                                     living_attributes_tracker: Default::default(),
+                                }]);
+
+                                bundle_fields.extend([quote! {
+                                    pub living_active_status_effects: super::active_status_effects::ActiveStatusEffects,
+                                }]);
+                                bundle_init_fields.extend([quote! {
+                                    living_active_status_effects: Default::default(),
                                 }]);
                             }
                             "PlayerEntity" => {
@@ -434,7 +428,6 @@
                                 }]);
                             }
                             _ => {}
->>>>>>> ab3af490
                         }
                     }
                     MarkerOrField::Field { entity_name, field } => {
