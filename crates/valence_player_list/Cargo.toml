[package]
name = "valence_player_list"
version.workspace = true
edition.workspace = true

[dependencies]
anyhow.workspace = true
bevy_app.workspace = true
bevy_ecs.workspace = true
bitfield-struct.workspace = true
valence_core.workspace = true
valence_client.workspace = true
<<<<<<< HEAD
valence_instance.workspace = true
uuid.workspace = true
valence_packet.workspace = true
=======
valence_layer.workspace = true
uuid.workspace = true
>>>>>>> b99ad819
<|MERGE_RESOLUTION|>--- conflicted
+++ resolved
@@ -10,11 +10,6 @@
 bitfield-struct.workspace = true
 valence_core.workspace = true
 valence_client.workspace = true
-<<<<<<< HEAD
-valence_instance.workspace = true
-uuid.workspace = true
-valence_packet.workspace = true
-=======
 valence_layer.workspace = true
 uuid.workspace = true
->>>>>>> b99ad819
+valence_packet.workspace = true