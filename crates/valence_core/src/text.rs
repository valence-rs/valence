//! Formatted text.

use std::borrow::Cow;
use std::io::Write;
use std::ops::{Deref, DerefMut};
use std::{fmt, ops};

use anyhow::Context;
use serde::de::Visitor;
use serde::{de, Deserialize, Deserializer, Serialize};
use uuid::Uuid;
use valence_nbt::Value;

use crate::ident::Ident;
use crate::protocol::{Decode, Encode};

pub mod color;
mod into_text;

pub use color::Color;
pub use into_text::IntoText;

/// Represents formatted text in Minecraft's JSON text format.
///
/// Text is used in various places such as chat, window titles,
/// disconnect messages, written books, signs, and more.
///
/// For more information, see the relevant [Minecraft Wiki article].
///
/// [Minecraft Wiki article]: https://minecraft.fandom.com/wiki/Raw_JSON_text_format
///
/// # Examples
///
/// With [`IntoText`] in scope, you can write the following:
/// ```
/// use valence_core::text::{Color, IntoText, Text};
///
/// let txt = "The text is ".into_text()
///     + "Red".color(Color::RED)
///     + ", "
///     + "Green".color(Color::GREEN)
///     + ", and also "
///     + "Blue".color(Color::BLUE)
///     + "!\nAnd maybe even "
///     + "Italic".italic()
///     + ".";
///
/// assert_eq!(
///     txt.to_string(),
///     "The text is Red, Green, and also Blue!\nAnd maybe even Italic."
/// );
/// ```
#[derive(Clone, PartialEq, Default, Serialize)]
#[serde(transparent)]
pub struct Text(Box<TextInner>);

<<<<<<< HEAD
impl<'de> Deserialize<'de> for Text {
    fn deserialize<D: Deserializer<'de>>(deserializer: D) -> Result<Self, D::Error> {
        struct TextVisitor;

        impl<'de> Visitor<'de> for TextVisitor {
            type Value = Text;

            fn expecting(&self, formatter: &mut fmt::Formatter) -> fmt::Result {
                write!(formatter, "a text component data type")
            }

            fn visit_bool<E: de::Error>(self, v: bool) -> Result<Self::Value, E> {
                Ok(Text::text(v.to_string()))
            }

            fn visit_i64<E: de::Error>(self, v: i64) -> Result<Self::Value, E> {
                Ok(Text::text(v.to_string()))
            }

            fn visit_u64<E: de::Error>(self, v: u64) -> Result<Self::Value, E> {
                Ok(Text::text(v.to_string()))
            }

            fn visit_f64<E: de::Error>(self, v: f64) -> Result<Self::Value, E> {
                Ok(Text::text(v.to_string()))
            }

            fn visit_str<E: de::Error>(self, v: &str) -> Result<Self::Value, E> {
                Ok(Text::text(v.to_string()))
            }

            fn visit_string<E: de::Error>(self, v: String) -> Result<Self::Value, E> {
                Ok(Text::text(v))
            }

            fn visit_seq<A: de::SeqAccess<'de>>(self, mut seq: A) -> Result<Self::Value, A::Error> {
                let Some(mut res) = seq.next_element()? else {
                    return Ok(Text::default());
                };

                while let Some(child) = seq.next_element::<Text>()? {
                    res += child;
                }

                Ok(res)
            }

            fn visit_map<A: de::MapAccess<'de>>(self, map: A) -> Result<Self::Value, A::Error> {
                use de::value::MapAccessDeserializer;

                Ok(Text(Box::new(TextInner::deserialize(
                    MapAccessDeserializer::new(map),
                )?)))
            }
        }

        deserializer.deserialize_any(TextVisitor)
    }
}

=======
/// Text data and formatting.
>>>>>>> 9c599ddb
#[derive(Clone, PartialEq, Default, Debug, Serialize, Deserialize)]
#[serde(rename_all = "camelCase")]
pub struct TextInner {
    #[serde(flatten)]
    pub content: TextContent,

    #[serde(default, skip_serializing_if = "Option::is_none")]
    pub color: Option<Color>,

    #[serde(default, skip_serializing_if = "Option::is_none")]
    pub font: Option<Font>,

    #[serde(default, skip_serializing_if = "Option::is_none")]
    pub bold: Option<bool>,

    #[serde(default, skip_serializing_if = "Option::is_none")]
    pub italic: Option<bool>,

    #[serde(default, skip_serializing_if = "Option::is_none")]
    pub underlined: Option<bool>,

    #[serde(default, skip_serializing_if = "Option::is_none")]
    pub strikethrough: Option<bool>,

    #[serde(default, skip_serializing_if = "Option::is_none")]
    pub obfuscated: Option<bool>,

    #[serde(default, skip_serializing_if = "Option::is_none")]
    pub insertion: Option<Cow<'static, str>>,

    #[serde(default, skip_serializing_if = "Option::is_none")]
    pub click_event: Option<ClickEvent>,

    #[serde(default, skip_serializing_if = "Option::is_none")]
    pub hover_event: Option<HoverEvent>,

    #[serde(default, skip_serializing_if = "Vec::is_empty")]
    pub extra: Vec<Text>,
}

/// The text content of a Text object.
#[derive(Clone, PartialEq, Debug, Serialize, Deserialize)]
#[serde(untagged)]
pub enum TextContent {
    /// Normal text
    Text { text: Cow<'static, str> },
    /// A piece of text that will be translated on the client based on the
    /// client language. If no corresponding translation can be found, the
    /// identifier itself is used as the translated text.
    Translate {
        /// A translation identifier, corresponding to the identifiers found in
        /// loaded language files.
        translate: Cow<'static, str>,
        /// Optional list of text components to be inserted into slots in the
        /// translation text. Ignored if `translate` is not present.
        #[serde(default, skip_serializing_if = "Vec::is_empty")]
        with: Vec<Text>,
    },
    /// Displays a score holder's current score in an objective.
    ScoreboardValue { score: ScoreboardValueContent },
    /// Displays the name of one or more entities found by a [`selector`].
    ///
    /// [`selector`]: https://minecraft.fandom.com/wiki/Target_selectors
    EntityNames {
        /// A string containing a [`selector`].
        ///
        /// [`selector`]: https://minecraft.fandom.com/wiki/Target_selectors
        selector: Cow<'static, str>,
        /// An optional custom separator used when the selector returns multiple
        /// entities. Defaults to the ", " text with gray color.
        #[serde(default, skip_serializing_if = "Option::is_none")]
        separator: Option<Text>,
    },
    /// Displays the name of the button that is currently bound to a certain
    /// configurable control on the client.
    Keybind {
        /// A [`keybind identifier`], to be displayed as the name of the button
        /// that is currently bound to that action.
        ///
        /// [`keybind identifier`]: https://minecraft.fandom.com/wiki/Controls#Configurable_controls
        keybind: Cow<'static, str>,
    },
    /// Displays NBT values from block entities.
    BlockNbt {
        block: Cow<'static, str>,
        nbt: Cow<'static, str>,
        #[serde(default, skip_serializing_if = "Option::is_none")]
        interpret: Option<bool>,
        #[serde(default, skip_serializing_if = "Option::is_none")]
        separator: Option<Text>,
    },
    /// Displays NBT values from entities.
    EntityNbt {
        entity: Cow<'static, str>,
        nbt: Cow<'static, str>,
        #[serde(default, skip_serializing_if = "Option::is_none")]
        interpret: Option<bool>,
        #[serde(default, skip_serializing_if = "Option::is_none")]
        separator: Option<Text>,
    },
    /// Displays NBT values from command storage.
    StorageNbt {
        storage: Ident<Cow<'static, str>>,
        nbt: Cow<'static, str>,
        #[serde(default, skip_serializing_if = "Option::is_none")]
        interpret: Option<bool>,
        #[serde(default, skip_serializing_if = "Option::is_none")]
        separator: Option<Text>,
    },
}

/// Scoreboard value.
#[derive(Clone, PartialEq, Debug, Serialize, Deserialize)]
pub struct ScoreboardValueContent {
    /// The name of the score holder whose score should be displayed. This
    /// can be a [`selector`] or an explicit name.
    ///
    /// [`selector`]: https://minecraft.fandom.com/wiki/Target_selectors
    pub name: Cow<'static, str>,
    /// The internal name of the objective to display the player's score in.
    pub objective: Cow<'static, str>,
    /// If present, this value is displayed regardless of what the score
    /// would have been.
    #[serde(default, skip_serializing_if = "Option::is_none")]
    pub value: Option<Cow<'static, str>>,
}

/// Action to take on click of the text.
#[derive(Clone, PartialEq, Debug, Serialize, Deserialize)]
#[serde(tag = "action", content = "value", rename_all = "snake_case")]
pub enum ClickEvent {
    /// Opens an URL
    OpenUrl(Cow<'static, str>),
    /// Only usable by internal servers for security reasons.
    OpenFile(Cow<'static, str>),
    /// Sends a chat command. Doesn't actually have to be a command, can be a
    /// normal chat message.
    RunCommand(Cow<'static, str>),
    /// Replaces the contents of the chat box with the text, not necessarily a
    /// command.
    SuggestCommand(Cow<'static, str>),
    /// Only usable within written books. Changes the page of the book. Indexing
    /// starts at 1.
    ChangePage(i32),
    /// Copies the given text to clipboard
    CopyToClipboard(Cow<'static, str>),
}

/// Action to take when mouse-hovering on the text.
#[derive(Clone, PartialEq, Debug, Serialize, Deserialize)]
#[serde(tag = "action", content = "contents", rename_all = "snake_case")]
#[allow(clippy::enum_variant_names)]
pub enum HoverEvent {
    /// Displays a tooltip with the given text.
    ShowText(Text),
    /// Shows an item.
    ShowItem {
        /// Resource identifier of the item
        id: Ident<Cow<'static, str>>,
        /// Number of the items in the stack
        count: Option<i32>,
        /// NBT information about the item (sNBT format)
        tag: Cow<'static, str>, // TODO replace with newtype for sNBT?
    },
    /// Shows an entity.
    ShowEntity {
        /// The entity's UUID
        id: Uuid,
        /// Resource identifier of the entity
        #[serde(rename = "type")]
        #[serde(default, skip_serializing_if = "Option::is_none")]
        kind: Option<Ident<Cow<'static, str>>>,
        /// Optional custom name for the entity
        #[serde(default, skip_serializing_if = "Option::is_none")]
        name: Option<Text>,
    },
}

/// The font of the text.
#[derive(Clone, Copy, PartialEq, Debug, Serialize, Deserialize)]
pub enum Font {
    /// The default font.
    #[serde(rename = "minecraft:default")]
    Default,
    /// Unicode font.
    #[serde(rename = "minecraft:uniform")]
    Uniform,
    /// Enchanting table font.
    #[serde(rename = "minecraft:alt")]
    Alt,
}

#[allow(clippy::self_named_constructors)]
impl Text {
    /// Constructs a new plain text object.
    pub fn text(plain: impl Into<Cow<'static, str>>) -> Self {
        Self(Box::new(TextInner {
            content: TextContent::Text { text: plain.into() },
            ..Default::default()
        }))
    }

    /// Create translated text based on the given translation key, with extra
    /// text components to be inserted into the slots of the translation text.
    pub fn translate(key: impl Into<Cow<'static, str>>, with: impl Into<Vec<Text>>) -> Self {
        Self(Box::new(TextInner {
            content: TextContent::Translate {
                translate: key.into(),
                with: with.into(),
            },
            ..Default::default()
        }))
    }

    /// Create a score from the scoreboard with an optional custom value.
    pub fn score(
        name: impl Into<Cow<'static, str>>,
        objective: impl Into<Cow<'static, str>>,
        value: Option<Cow<'static, str>>,
    ) -> Self {
        Self(Box::new(TextInner {
            content: TextContent::ScoreboardValue {
                score: ScoreboardValueContent {
                    name: name.into(),
                    objective: objective.into(),
                    value,
                },
            },
            ..Default::default()
        }))
    }

    /// Creates a text component for selecting entity names with an optional
    /// custom separator.
    pub fn selector(selector: impl Into<Cow<'static, str>>, separator: Option<Text>) -> Self {
        Self(Box::new(TextInner {
            content: TextContent::EntityNames {
                selector: selector.into(),
                separator,
            },
            ..Default::default()
        }))
    }

    /// Creates a text component for a keybind. The keybind should be a valid
    /// [`keybind identifier`].
    ///
    /// [`keybind identifier`]: https://minecraft.fandom.com/wiki/Controls#Configurable_controls
    pub fn keybind(keybind: impl Into<Cow<'static, str>>) -> Self {
        Self(Box::new(TextInner {
            content: TextContent::Keybind {
                keybind: keybind.into(),
            },
            ..Default::default()
        }))
    }

    /// Creates a text component for a block NBT tag.
    pub fn block_nbt(
        block: impl Into<Cow<'static, str>>,
        nbt: impl Into<Cow<'static, str>>,
        interpret: Option<bool>,
        separator: Option<Text>,
    ) -> Self {
        Self(Box::new(TextInner {
            content: TextContent::BlockNbt {
                block: block.into(),
                nbt: nbt.into(),
                interpret,
                separator,
            },
            ..Default::default()
        }))
    }

    /// Creates a text component for an entity NBT tag.
    pub fn entity_nbt(
        entity: impl Into<Cow<'static, str>>,
        nbt: impl Into<Cow<'static, str>>,
        interpret: Option<bool>,
        separator: Option<Text>,
    ) -> Self {
        Self(Box::new(TextInner {
            content: TextContent::EntityNbt {
                entity: entity.into(),
                nbt: nbt.into(),
                interpret,
                separator,
            },
            ..Default::default()
        }))
    }

    /// Creates a text component for a command storage NBT tag.
    pub fn storage_nbt(
        storage: impl Into<Ident<Cow<'static, str>>>,
        nbt: impl Into<Cow<'static, str>>,
        interpret: Option<bool>,
        separator: Option<Text>,
    ) -> Self {
        Self(Box::new(TextInner {
            content: TextContent::StorageNbt {
                storage: storage.into(),
                nbt: nbt.into(),
                interpret,
                separator,
            },
            ..Default::default()
        }))
    }

    /// Writes the string representation of this text object to the provided
    /// writer.
    pub fn write_string(&self, mut w: impl fmt::Write) -> fmt::Result {
        fn write_string_inner(this: &Text, w: &mut impl fmt::Write) -> fmt::Result {
            match &this.0.content {
                TextContent::Text { text } => w.write_str(text.as_ref())?,
                TextContent::Translate { translate, with } => {
                    w.write_str(translate.as_ref())?;

                    if !with.is_empty() {
                        w.write_char('[')?;
                        for (i, slot) in with.iter().enumerate() {
                            if i > 0 {
                                w.write_str(", ")?;
                            }
                            w.write_char(char::from_digit((i + 1) as u32, 10).unwrap_or('?'))?;
                            w.write_char('=')?;
                            write_string_inner(slot, w)?;
                        }
                        w.write_char(']')?;
                    }
                }
                TextContent::ScoreboardValue { score } => {
                    let ScoreboardValueContent {
                        name,
                        objective,
                        value,
                    } = score;

                    write!(w, "scoreboard_value[name={name}, objective={objective}")?;

                    if let Some(value) = value {
                        if !value.is_empty() {
                            w.write_str(", value=")?;
                            w.write_str(value)?;
                        }
                    }

                    w.write_char(']')?;
                }
                TextContent::EntityNames {
                    selector,
                    separator,
                } => {
                    write!(w, "entity_names[selector={selector}")?;

                    if let Some(separator) = separator {
                        if !separator.is_empty() {
                            w.write_str(", separator={separator}")?;
                        }
                    }

                    w.write_char(']')?;
                }
                TextContent::Keybind { keybind } => write!(w, "keybind[{keybind}]")?,
                TextContent::BlockNbt {
                    block,
                    nbt,
                    interpret,
                    separator,
                } => {
                    write!(w, "block_nbt[nbt={nbt}")?;

                    if let Some(interpret) = interpret {
                        write!(w, ", interpret={interpret}")?;
                    }

                    if let Some(separator) = separator {
                        if !separator.is_empty() {
                            write!(w, "separator={separator}")?;
                        }
                    }

                    write!(w, "block={block}")?;

                    w.write_char(']')?;
                }
                TextContent::EntityNbt {
                    entity,
                    nbt,
                    interpret,
                    separator,
                } => {
                    write!(w, "entity_nbt[nbt={nbt}")?;

                    if let Some(interpret) = interpret {
                        write!(w, ", interpret={interpret}")?;
                    }

                    if let Some(separator) = separator {
                        if !separator.is_empty() {
                            write!(w, "separator={separator}")?;
                        }
                    }

                    write!(w, ", entity={entity}")?;

                    w.write_char(']')?;
                }
                TextContent::StorageNbt {
                    storage,
                    nbt,
                    interpret,
                    separator,
                } => {
                    write!(w, "storage_nbt[nbt={nbt}")?;

                    if let Some(interpret) = interpret {
                        write!(w, ", interpret={interpret}")?;
                    }

                    if let Some(separator) = separator {
                        if !separator.is_empty() {
                            write!(w, "separator=")?;
                            write_string_inner(separator, w)?;
                        }
                    }

                    write!(w, ", storage={storage}")?;

                    w.write_char(']')?;
                }
            }

            for child in &this.0.extra {
                write_string_inner(child, w)?;
            }

            Ok(())
        }

        write_string_inner(self, &mut w)
    }

    /// Returns `true` if the text contains no characters. Returns `false`
    /// otherwise.
    pub fn is_empty(&self) -> bool {
        for extra in &self.0.extra {
            if !extra.is_empty() {
                return false;
            }
        }

        match &self.0.content {
            TextContent::Text { text } => text.is_empty(),
            TextContent::Translate { translate, .. } => translate.is_empty(),
            TextContent::ScoreboardValue { score } => {
                let ScoreboardValueContent {
                    name, objective, ..
                } = score;

                name.is_empty() || objective.is_empty()
            }
            TextContent::EntityNames { selector, .. } => selector.is_empty(),
            TextContent::Keybind { keybind } => keybind.is_empty(),
            TextContent::BlockNbt { nbt, .. } => nbt.is_empty(),
            TextContent::EntityNbt { nbt, .. } => nbt.is_empty(),
            TextContent::StorageNbt { nbt, .. } => nbt.is_empty(),
        }
    }

    /// Converts the [`Text`] object to a plain string with the [legacy formatting (`§` and format codes)](https://wiki.vg/Chat#Old_system)
    ///
    /// Removes everything that can't be represented with a `§` and a modifier.
    /// Any colors not on the [the legacy color list](https://wiki.vg/Chat#Colors) will be replaced with their closest equivalent.
    pub fn to_legacy_lossy(&self) -> String {
        // For keeping track of the currently active modifiers
        #[derive(Default, Clone)]
        struct Modifiers {
            obfuscated: Option<bool>,
            bold: Option<bool>,
            strikethrough: Option<bool>,
            underlined: Option<bool>,
            italic: Option<bool>,
            color: Option<Color>,
        }

        impl Modifiers {
            // Writes all active modifiers to a String as `§<mod>`
            fn write(&self, output: &mut String) {
                if let Some(color) = self.color {
                    let code = match color {
                        Color::Rgb(rgb) => rgb.to_named_lossy().hex_digit(),
                        Color::Named(normal) => normal.hex_digit(),
                        Color::Reset => return,
                    };

                    output.push('§');
                    output.push(code);
                }
                if let Some(true) = self.obfuscated {
                    output.push_str("§k");
                }
                if let Some(true) = self.bold {
                    output.push_str("§l");
                }
                if let Some(true) = self.strikethrough {
                    output.push_str("§m");
                }
                if let Some(true) = self.underlined {
                    output.push_str("§n");
                }
                if let Some(true) = self.italic {
                    output.push_str("§o");
                }
            }
            // Merges 2 Modifiers. The result is what you would get if you applied them both
            // sequentially.
            fn add(&self, other: &Self) -> Self {
                Self {
                    obfuscated: other.obfuscated.or(self.obfuscated),
                    bold: other.bold.or(self.bold),
                    strikethrough: other.strikethrough.or(self.strikethrough),
                    underlined: other.underlined.or(self.underlined),
                    italic: other.italic.or(self.italic),
                    color: other.color.or(self.color),
                }
            }
        }

        fn to_legacy_inner(this: &Text, result: &mut String, mods: &mut Modifiers) {
            let new_mods = Modifiers {
                obfuscated: this.0.obfuscated,
                bold: this.0.bold,
                strikethrough: this.0.strikethrough,
                underlined: this.0.underlined,
                italic: this.0.italic,
                color: this.0.color,
            };

            // If any modifiers were removed
            if [
                this.0.obfuscated,
                this.0.bold,
                this.0.strikethrough,
                this.0.underlined,
                this.0.italic,
            ]
            .iter()
            .any(|m| *m == Some(false))
                || this.0.color == Some(Color::Reset)
            {
                // Reset and print sum of old and new modifiers
                result.push_str("§r");
                mods.add(&new_mods).write(result);
            } else {
                // Print only new modifiers
                new_mods.write(result);
            }

            *mods = mods.add(&new_mods);

            if let TextContent::Text { text } = &this.0.content {
                result.push_str(text);
            }

            for child in &this.0.extra {
                to_legacy_inner(child, result, mods);
            }
        }

        let mut result = String::new();
        let mut mods = Modifiers::default();
        to_legacy_inner(self, &mut result, &mut mods);

        result
    }
}

impl Deref for Text {
    type Target = TextInner;

    fn deref(&self) -> &Self::Target {
        &self.0
    }
}

impl DerefMut for Text {
    fn deref_mut(&mut self) -> &mut Self::Target {
        &mut self.0
    }
}

impl<T: IntoText<'static>> ops::Add<T> for Text {
    type Output = Self;

    fn add(self, rhs: T) -> Self::Output {
        self.add_child(rhs)
    }
}

impl<T: IntoText<'static>> ops::AddAssign<T> for Text {
    fn add_assign(&mut self, rhs: T) {
        self.extra.push(rhs.into_text());
    }
}

impl<'a> From<Text> for Cow<'a, Text> {
    fn from(value: Text) -> Self {
        Cow::Owned(value)
    }
}

impl<'a> From<&'a Text> for Cow<'a, Text> {
    fn from(value: &'a Text) -> Self {
        Cow::Borrowed(value)
    }
}

impl From<Text> for Value {
    fn from(value: Text) -> Self {
        Value::String(
            serde_json::to_string(&value)
                .unwrap_or_else(|err| panic!("failed to jsonify text {value:?}\n{err}")),
        )
    }
}

impl fmt::Debug for Text {
    fn fmt(&self, f: &mut fmt::Formatter) -> fmt::Result {
        self.write_string(f)
    }
}

impl fmt::Display for Text {
    fn fmt(&self, f: &mut fmt::Formatter) -> fmt::Result {
        self.write_string(f)
    }
}

impl Default for TextContent {
    fn default() -> Self {
        Self::Text { text: "".into() }
    }
}

impl Encode for Text {
    fn encode(&self, w: impl Write) -> anyhow::Result<()> {
        serde_json::to_string(self)?.encode(w)
    }
}

impl Decode<'_> for Text {
    fn decode(r: &mut &[u8]) -> anyhow::Result<Self> {
        let string = <&str>::decode(r)?;
        if string.is_empty() {
            Ok(Self::default())
        } else {
            serde_json::from_str(string).context("decoding text JSON")
        }
    }
}

impl<'de> Deserialize<'de> for Text {
    fn deserialize<D: Deserializer<'de>>(deserializer: D) -> Result<Self, D::Error> {
        struct TextVisitor;

        impl<'de> Visitor<'de> for TextVisitor {
            type Value = Text;

            fn expecting(&self, formatter: &mut fmt::Formatter) -> fmt::Result {
                write!(formatter, "a text component data type")
            }

            fn visit_bool<E: de::Error>(self, v: bool) -> Result<Self::Value, E> {
                Ok(Text::text(v.to_string()))
            }

            fn visit_i64<E: de::Error>(self, v: i64) -> Result<Self::Value, E> {
                Ok(Text::text(v.to_string()))
            }

            fn visit_u64<E: de::Error>(self, v: u64) -> Result<Self::Value, E> {
                Ok(Text::text(v.to_string()))
            }

            fn visit_f64<E: de::Error>(self, v: f64) -> Result<Self::Value, E> {
                Ok(Text::text(v.to_string()))
            }

            fn visit_str<E: de::Error>(self, v: &str) -> Result<Self::Value, E> {
                Ok(Text::text(v.to_string()))
            }

            fn visit_string<E: de::Error>(self, v: String) -> Result<Self::Value, E> {
                Ok(Text::text(v))
            }

            fn visit_seq<A: de::SeqAccess<'de>>(self, mut seq: A) -> Result<Self::Value, A::Error> {
                let Some(mut res) = seq.next_element()? else {
                    return Ok(Text::default());
                };

                while let Some(child) = seq.next_element::<Text>()? {
                    res += child;
                }

                Ok(res)
            }

            fn visit_map<A: de::MapAccess<'de>>(self, map: A) -> Result<Self::Value, A::Error> {
                use de::value::MapAccessDeserializer;

                Ok(Text(Box::new(TextInner::deserialize(
                    MapAccessDeserializer::new(map),
                )?)))
            }
        }

        deserializer.deserialize_any(TextVisitor)
    }
}

#[cfg(test)]
mod tests {
    use super::*;
    use crate::{ident, translation_key};

    #[test]
    fn text_round_trip() {
        let before = "foo".color(Color::RED).bold()
            + ("bar".obfuscated().color(Color::YELLOW)
                + "baz".underlined().not_bold().italic().color(Color::BLACK));

        assert_eq!(before.to_string(), "foobarbaz");

        let json = serde_json::to_string_pretty(&before).unwrap();

        let after: Text = serde_json::from_str(&json).unwrap();

        println!("==== Before ====\n");
        println!("{before:#?}");
        println!("==== After ====\n");
        println!("{after:#?}");

        assert_eq!(before, after);
        assert_eq!(before.to_string(), after.to_string());
    }

    #[test]
    fn non_object_data_types() {
        let input = r#"["foo", true, false, 1.9E10, 9999]"#;
        let txt: Text = serde_json::from_str(input).unwrap();

        assert_eq!(txt, "foo".into_text() + true + false + 1.9E10 + 9999);
    }

    #[test]
    fn translate() {
        let txt = Text::translate(
            translation_key::CHAT_TYPE_ADVANCEMENT_TASK,
            ["arg1".into_text(), "arg2".into_text()],
        );
        let serialized = serde_json::to_string(&txt).unwrap();
        let deserialized: Text = serde_json::from_str(&serialized).unwrap();
        assert_eq!(
            serialized,
            r#"{"translate":"chat.type.advancement.task","with":[{"text":"arg1"},{"text":"arg2"}]}"#
        );
        assert_eq!(txt, deserialized);
    }

    #[test]
    fn score() {
        let txt = Text::score("foo", "bar", Some(Cow::from("baz")));
        let serialized = serde_json::to_string(&txt).unwrap();
        let deserialized: Text = serde_json::from_str(&serialized).unwrap();
        assert_eq!(
            serialized,
            r#"{"score":{"name":"foo","objective":"bar","value":"baz"}}"#
        );
        assert_eq!(txt, deserialized);
    }

    #[test]
    fn selector() {
        let separator = Text::text("bar").color(Color::RED).bold();
        let txt = Text::selector("foo", Some(separator));
        let serialized = serde_json::to_string(&txt).unwrap();
        let deserialized: Text = serde_json::from_str(&serialized).unwrap();
        assert_eq!(
            serialized,
            r##"{"selector":"foo","separator":{"text":"bar","color":"red","bold":true}}"##
        );
        assert_eq!(txt, deserialized);
    }

    #[test]
    fn keybind() {
        let txt = Text::keybind("foo");
        let serialized = serde_json::to_string(&txt).unwrap();
        let deserialized: Text = serde_json::from_str(&serialized).unwrap();
        assert_eq!(serialized, r#"{"keybind":"foo"}"#);
        assert_eq!(txt, deserialized);
    }

    #[test]
    fn block_nbt() {
        let txt = Text::block_nbt("foo", "bar", Some(true), Some("baz".into_text()));
        let serialized = serde_json::to_string(&txt).unwrap();
        let deserialized: Text = serde_json::from_str(&serialized).unwrap();
        let expected = r#"{"block":"foo","nbt":"bar","interpret":true,"separator":{"text":"baz"}}"#;
        assert_eq!(serialized, expected);
        assert_eq!(txt, deserialized);
    }

    #[test]
    fn entity_nbt() {
        let txt = Text::entity_nbt("foo", "bar", Some(true), Some("baz".into_text()));
        let serialized = serde_json::to_string(&txt).unwrap();
        let deserialized: Text = serde_json::from_str(&serialized).unwrap();
        let expected =
            r#"{"entity":"foo","nbt":"bar","interpret":true,"separator":{"text":"baz"}}"#;
        assert_eq!(serialized, expected);
        assert_eq!(txt, deserialized);
    }

    #[test]
    fn storage_nbt() {
        let txt = Text::storage_nbt(ident!("foo"), "bar", Some(true), Some("baz".into_text()));
        let serialized = serde_json::to_string(&txt).unwrap();
        let deserialized: Text = serde_json::from_str(&serialized).unwrap();
        let expected = r#"{"storage":"minecraft:foo","nbt":"bar","interpret":true,"separator":{"text":"baz"}}"#;
        assert_eq!(serialized, expected);
        assert_eq!(txt, deserialized);
    }

    #[test]
    fn text_to_legacy_lossy() {
        let text = "Heavily formatted green text\n"
            .bold()
            .italic()
            .strikethrough()
            .underlined()
            .obfuscated()
            .color(Color::GREEN)
            + "Lightly formatted red text\n"
                .not_bold()
                .not_strikethrough()
                .not_obfuscated()
                .color(Color::RED)
            + "Not formatted blue text"
                .not_italic()
                .not_underlined()
                .color(Color::BLUE);

        assert_eq!(
            text.to_legacy_lossy(),
            "§a§k§l§m§n§oHeavily formatted green text\n§r§c§n§oLightly formatted red \
             text\n§r§9Not formatted blue text"
        );
    }
}<|MERGE_RESOLUTION|>--- conflicted
+++ resolved
@@ -54,70 +54,7 @@
 #[serde(transparent)]
 pub struct Text(Box<TextInner>);
 
-<<<<<<< HEAD
-impl<'de> Deserialize<'de> for Text {
-    fn deserialize<D: Deserializer<'de>>(deserializer: D) -> Result<Self, D::Error> {
-        struct TextVisitor;
-
-        impl<'de> Visitor<'de> for TextVisitor {
-            type Value = Text;
-
-            fn expecting(&self, formatter: &mut fmt::Formatter) -> fmt::Result {
-                write!(formatter, "a text component data type")
-            }
-
-            fn visit_bool<E: de::Error>(self, v: bool) -> Result<Self::Value, E> {
-                Ok(Text::text(v.to_string()))
-            }
-
-            fn visit_i64<E: de::Error>(self, v: i64) -> Result<Self::Value, E> {
-                Ok(Text::text(v.to_string()))
-            }
-
-            fn visit_u64<E: de::Error>(self, v: u64) -> Result<Self::Value, E> {
-                Ok(Text::text(v.to_string()))
-            }
-
-            fn visit_f64<E: de::Error>(self, v: f64) -> Result<Self::Value, E> {
-                Ok(Text::text(v.to_string()))
-            }
-
-            fn visit_str<E: de::Error>(self, v: &str) -> Result<Self::Value, E> {
-                Ok(Text::text(v.to_string()))
-            }
-
-            fn visit_string<E: de::Error>(self, v: String) -> Result<Self::Value, E> {
-                Ok(Text::text(v))
-            }
-
-            fn visit_seq<A: de::SeqAccess<'de>>(self, mut seq: A) -> Result<Self::Value, A::Error> {
-                let Some(mut res) = seq.next_element()? else {
-                    return Ok(Text::default());
-                };
-
-                while let Some(child) = seq.next_element::<Text>()? {
-                    res += child;
-                }
-
-                Ok(res)
-            }
-
-            fn visit_map<A: de::MapAccess<'de>>(self, map: A) -> Result<Self::Value, A::Error> {
-                use de::value::MapAccessDeserializer;
-
-                Ok(Text(Box::new(TextInner::deserialize(
-                    MapAccessDeserializer::new(map),
-                )?)))
-            }
-        }
-
-        deserializer.deserialize_any(TextVisitor)
-    }
-}
-
-=======
 /// Text data and formatting.
->>>>>>> 9c599ddb
 #[derive(Clone, PartialEq, Default, Debug, Serialize, Deserialize)]
 #[serde(rename_all = "camelCase")]
 pub struct TextInner {
