use std::fmt;
use std::io::Write;

use anyhow::bail;
use bitfield_struct::bitfield;
use derive_more::From;
use thiserror::Error;
<<<<<<< HEAD
use valence_math::DVec3;
=======
use valence_math::{DVec3, IVec3};
>>>>>>> 1ddde719

use crate::direction::Direction;
use crate::{Decode, Encode};

/// Represents an absolute block position in world space.
#[derive(Clone, Copy, Default, PartialEq, Eq, PartialOrd, Ord, Hash, Debug)]
pub struct BlockPos {
    pub x: i32,
    pub y: i32,
    pub z: i32,
}

impl BlockPos {
    /// Constructs a new block position.
    pub const fn new(x: i32, y: i32, z: i32) -> Self {
        Self { x, y, z }
    }

    /// Get a new [`BlockPos`] that is adjacent to this position in `dir`
    /// direction.
    ///
    /// ```
    /// use valence_protocol::{BlockPos, Direction};
    ///
    /// let pos = BlockPos::new(0, 0, 0);
    /// let adj = pos.get_in_direction(Direction::South);
    /// assert_eq!(adj, BlockPos::new(0, 0, 1));
    /// ```
    pub const fn get_in_direction(self, dir: Direction) -> Self {
        match dir {
            Direction::Down => BlockPos::new(self.x, self.y - 1, self.z),
            Direction::Up => BlockPos::new(self.x, self.y + 1, self.z),
            Direction::North => BlockPos::new(self.x, self.y, self.z - 1),
            Direction::South => BlockPos::new(self.x, self.y, self.z + 1),
            Direction::West => BlockPos::new(self.x - 1, self.y, self.z),
            Direction::East => BlockPos::new(self.x + 1, self.y, self.z),
        }
    }

<<<<<<< HEAD
=======
    pub const fn offset(self, x: i32, y: i32, z: i32) -> Self {
        Self::new(self.x + x, self.y + y, self.z + z)
    }

>>>>>>> 1ddde719
    pub const fn packed(self) -> Result<PackedBlockPos, Error> {
        match (self.x, self.y, self.z) {
            (-0x2000000..=0x1ffffff, -0x800..=0x7ff, -0x2000000..=0x1ffffff) => {
                Ok(PackedBlockPos::new()
                    .with_x(self.x)
                    .with_y(self.y)
                    .with_z(self.z))
            }
            _ => Err(Error(self)),
        }
    }
}

#[bitfield(u64)]
#[derive(PartialEq, Eq, PartialOrd, Ord, Encode, Decode)]
pub struct PackedBlockPos {
    #[bits(12)]
    pub y: i32,
    #[bits(26)]
    pub z: i32,
    #[bits(26)]
    pub x: i32,
}

impl Encode for BlockPos {
    fn encode(&self, w: impl Write) -> anyhow::Result<()> {
        match self.packed() {
            Ok(p) => p.encode(w),
            Err(e) => bail!("{e}: {self}"),
        }
    }
}

impl Decode<'_> for BlockPos {
    fn decode(r: &mut &[u8]) -> anyhow::Result<Self> {
        PackedBlockPos::decode(r).map(Into::into)
    }
}

impl From<PackedBlockPos> for BlockPos {
    fn from(p: PackedBlockPos) -> Self {
        Self {
            x: p.x(),
            y: p.y(),
            z: p.z(),
        }
    }
}

impl TryFrom<BlockPos> for PackedBlockPos {
    type Error = Error;

    fn try_from(pos: BlockPos) -> Result<Self, Self::Error> {
        pos.packed()
    }
}

#[derive(Copy, Clone, PartialEq, Eq, Debug, Error, From)]
#[error("block position of {0} is out of range")]
pub struct Error(pub BlockPos);

impl From<DVec3> for BlockPos {
    fn from(pos: DVec3) -> Self {
        Self {
            x: pos.x.floor() as i32,
            y: pos.y.floor() as i32,
            z: pos.z.floor() as i32,
        }
    }
}

impl From<(i32, i32, i32)> for BlockPos {
    fn from((x, y, z): (i32, i32, i32)) -> Self {
        BlockPos::new(x, y, z)
    }
}

impl From<BlockPos> for (i32, i32, i32) {
    fn from(pos: BlockPos) -> Self {
        (pos.x, pos.y, pos.z)
    }
}

impl From<[i32; 3]> for BlockPos {
    fn from([x, y, z]: [i32; 3]) -> Self {
        BlockPos::new(x, y, z)
    }
}

impl From<BlockPos> for [i32; 3] {
    fn from(pos: BlockPos) -> Self {
        [pos.x, pos.y, pos.z]
    }
}

<<<<<<< HEAD
impl fmt::Display for BlockPos {
    fn fmt(&self, f: &mut fmt::Formatter<'_>) -> fmt::Result {
=======
impl Add<IVec3> for BlockPos {
    type Output = Self;

    fn add(self, rhs: IVec3) -> Self::Output {
        Self::new(self.x + rhs.x, self.y + rhs.y, self.z + rhs.z)
    }
}

impl Sub<IVec3> for BlockPos {
    type Output = Self;

    fn sub(self, rhs: IVec3) -> Self::Output {
        Self::new(self.x - rhs.x, self.y - rhs.y, self.z - rhs.z)
    }
}

impl Add<BlockPos> for IVec3 {
    type Output = BlockPos;

    fn add(self, rhs: BlockPos) -> Self::Output {
        BlockPos::new(self.x + rhs.x, self.y + rhs.y, self.z + rhs.z)
    }
}

impl Sub<BlockPos> for IVec3 {
    type Output = BlockPos;

    fn sub(self, rhs: BlockPos) -> Self::Output {
        BlockPos::new(self.x - rhs.x, self.y - rhs.y, self.z - rhs.z)
    }
}

impl fmt::Display for BlockPos {
    fn fmt(&self, f: &mut fmt::Formatter<'_>) -> fmt::Result {
        // Display the block position as a tuple.
>>>>>>> 1ddde719
        fmt::Debug::fmt(&(self.x, self.y, self.z), f)
    }
}

#[cfg(test)]
mod tests {
    use super::*;

    #[test]
    fn block_position() {
        let xzs = [
            (-33554432, true),
            (-33554433, false),
            (33554431, true),
            (33554432, false),
            (0, true),
            (1, true),
            (-1, true),
        ];
        let ys = [
            (-2048, true),
            (-2049, false),
            (2047, true),
            (2048, false),
            (0, true),
            (1, true),
            (-1, true),
        ];

        for (x, x_valid) in xzs {
            for (y, y_valid) in ys {
                for (z, z_valid) in xzs {
                    let pos = BlockPos::new(x, y, z);
                    if x_valid && y_valid && z_valid {
                        let c = pos.packed().unwrap();
                        assert_eq!((c.x(), c.y(), c.z()), (pos.x, pos.y, pos.z));
                    } else {
                        assert_eq!(pos.packed(), Err(Error(pos)));
                    }
                }
            }
        }
    }
}<|MERGE_RESOLUTION|>--- conflicted
+++ resolved
@@ -5,11 +5,7 @@
 use bitfield_struct::bitfield;
 use derive_more::From;
 use thiserror::Error;
-<<<<<<< HEAD
-use valence_math::DVec3;
-=======
 use valence_math::{DVec3, IVec3};
->>>>>>> 1ddde719
 
 use crate::direction::Direction;
 use crate::{Decode, Encode};
@@ -49,13 +45,10 @@
         }
     }
 
-<<<<<<< HEAD
-=======
     pub const fn offset(self, x: i32, y: i32, z: i32) -> Self {
         Self::new(self.x + x, self.y + y, self.z + z)
     }
 
->>>>>>> 1ddde719
     pub const fn packed(self) -> Result<PackedBlockPos, Error> {
         match (self.x, self.y, self.z) {
             (-0x2000000..=0x1ffffff, -0x800..=0x7ff, -0x2000000..=0x1ffffff) => {
@@ -151,10 +144,6 @@
     }
 }
 
-<<<<<<< HEAD
-impl fmt::Display for BlockPos {
-    fn fmt(&self, f: &mut fmt::Formatter<'_>) -> fmt::Result {
-=======
 impl Add<IVec3> for BlockPos {
     type Output = Self;
 
@@ -190,7 +179,6 @@
 impl fmt::Display for BlockPos {
     fn fmt(&self, f: &mut fmt::Formatter<'_>) -> fmt::Result {
         // Display the block position as a tuple.
->>>>>>> 1ddde719
         fmt::Debug::fmt(&(self.x, self.y, self.z), f)
     }
 }
