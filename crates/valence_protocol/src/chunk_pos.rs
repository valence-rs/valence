--- conflicted
+++ resolved
@@ -2,11 +2,7 @@
 
 use crate::block_pos::BlockPos;
 use crate::chunk_section_pos::ChunkSectionPos;
-<<<<<<< HEAD
-use crate::{Decode, Encode};
-=======
 use crate::{BiomePos, Decode, Encode};
->>>>>>> 1ddde719
 
 /// The X and Z position of a chunk.
 #[derive(Clone, Copy, PartialEq, Eq, PartialOrd, Ord, Default, Hash, Debug, Encode, Decode)]
@@ -46,8 +42,6 @@
     }
 }
 
-<<<<<<< HEAD
-=======
 impl From<BiomePos> for ChunkPos {
     fn from(pos: BiomePos) -> Self {
         Self {
@@ -57,7 +51,6 @@
     }
 }
 
->>>>>>> 1ddde719
 impl From<DVec3> for ChunkPos {
     fn from(pos: DVec3) -> Self {
         Self {
