#[cfg(feature = "encryption")]
use aes::cipher::{AsyncStreamCipher, NewCipher};
use anyhow::{bail, ensure};
use bytes::{Buf, BufMut, BytesMut};
use tracing::debug;

use crate::var_int::{VarInt, VarIntDecodeError};
use crate::{DecodePacket, Encode, EncodePacket, Result, MAX_PACKET_SIZE};

/// The AES block cipher with a 128 bit key, using the CFB-8 mode of
/// operation.
#[cfg(feature = "encryption")]
type Cipher = cfb8::Cfb8<aes::Aes128>;

#[derive(Default)]
pub struct PacketEncoder {
    buf: BytesMut,
    #[cfg(feature = "compression")]
    compress_buf: Vec<u8>,
    #[cfg(feature = "compression")]
    compression_threshold: Option<u32>,
    #[cfg(feature = "encryption")]
    cipher: Option<Cipher>,
}

impl PacketEncoder {
    pub fn new() -> Self {
        Self::default()
    }

    #[inline]
    pub fn append_bytes(&mut self, bytes: &[u8]) {
        self.buf.extend_from_slice(bytes)
    }

    pub fn prepend_packet<P>(&mut self, pkt: &P) -> Result<()>
    where
        P: EncodePacket + ?Sized,
    {
        let start_len = self.buf.len();
        self.append_packet(pkt)?;

        let end_len = self.buf.len();
        let total_packet_len = end_len - start_len;

        // 1) Move everything back by the length of the packet.
        // 2) Move the packet to the new space at the front.
        // 3) Truncate the old packet away.
        self.buf.put_bytes(0, total_packet_len);
        self.buf.copy_within(..end_len, total_packet_len);
        self.buf.copy_within(total_packet_len + start_len.., 0);
        self.buf.truncate(end_len);

        Ok(())
    }

    pub fn append_packet<P>(&mut self, pkt: &P) -> Result<()>
    where
        P: EncodePacket + ?Sized,
    {
        let start_len = self.buf.len();

        pkt.encode_packet((&mut self.buf).writer())?;

        let data_len = self.buf.len() - start_len;

        #[cfg(feature = "compression")]
        if let Some(threshold) = self.compression_threshold {
            use std::io::Read;

            use flate2::bufread::ZlibEncoder;
            use flate2::Compression;

            if data_len > threshold as usize {
                let mut z = ZlibEncoder::new(&self.buf[start_len..], Compression::new(4));

                self.compress_buf.clear();

                let data_len_size = VarInt(data_len as i32).written_size();

                let packet_len = data_len_size + z.read_to_end(&mut self.compress_buf)?;

                ensure!(
                    packet_len <= MAX_PACKET_SIZE as usize,
                    "packet exceeds maximum length"
                );

                drop(z);

                self.buf.truncate(start_len);

                let mut writer = (&mut self.buf).writer();

                VarInt(packet_len as i32).encode(&mut writer)?;
                VarInt(data_len as i32).encode(&mut writer)?;
                self.buf.extend_from_slice(&self.compress_buf);
            } else {
                let data_len_size = 1;
                let packet_len = data_len_size + data_len;

                ensure!(
                    packet_len <= MAX_PACKET_SIZE as usize,
                    "packet exceeds maximum length"
                );

                let packet_len_size = VarInt(packet_len as i32).written_size();

                let data_prefix_len = packet_len_size + data_len_size;

                self.buf.put_bytes(0, data_prefix_len);
                self.buf
                    .copy_within(start_len..start_len + data_len, start_len + data_prefix_len);

                let mut front = &mut self.buf[start_len..];

                VarInt(packet_len as i32).encode(&mut front)?;
                // Zero for no compression on this packet.
                VarInt(0).encode(front)?;
            }

            return Ok(());
        }

        let packet_len = data_len;

        ensure!(
            packet_len <= MAX_PACKET_SIZE as usize,
            "packet exceeds maximum length"
        );

        let packet_len_size = VarInt(packet_len as i32).written_size();

        self.buf.put_bytes(0, packet_len_size);
        self.buf
            .copy_within(start_len..start_len + data_len, start_len + packet_len_size);

        let front = &mut self.buf[start_len..];
        VarInt(packet_len as i32).encode(front)?;

        Ok(())
    }

    /// Takes all the packets written so far and encrypts them if encryption is
    /// enabled.
    pub fn take(&mut self) -> BytesMut {
        #[cfg(feature = "encryption")]
        if let Some(cipher) = &mut self.cipher {
            cipher.encrypt(&mut self.buf);
        }

        self.buf.split()
    }

    pub fn clear(&mut self) {
        self.buf.clear();
    }

    #[cfg(feature = "compression")]
    pub fn set_compression(&mut self, threshold: Option<u32>) {
        self.compression_threshold = threshold;
    }

    /// Encrypts all future packets **and any packets that have
    /// not been [taken] yet.**
    ///
    /// [taken]: Self::take
    #[cfg(feature = "encryption")]
    pub fn enable_encryption(&mut self, key: &[u8; 16]) {
        assert!(self.cipher.is_none(), "encryption is already enabled");
        self.cipher = Some(NewCipher::new(key.into(), key.into()));
    }
}

pub fn encode_packet<P>(buf: &mut Vec<u8>, pkt: &P) -> Result<()>
where
    P: EncodePacket + ?Sized,
{
    let start_len = buf.len();

    pkt.encode_packet(&mut *buf)?;

    let packet_len = buf.len() - start_len;

    ensure!(
        packet_len <= MAX_PACKET_SIZE as usize,
        "packet exceeds maximum length"
    );

    let packet_len_size = VarInt(packet_len as i32).written_size();

    buf.put_bytes(0, packet_len_size);
    buf.copy_within(
        start_len..start_len + packet_len,
        start_len + packet_len_size,
    );

    let front = &mut buf[start_len..];
    VarInt(packet_len as i32).encode(front)?;

    Ok(())
}

#[cfg(feature = "compression")]
pub fn encode_packet_compressed<P>(
    buf: &mut Vec<u8>,
    pkt: &P,
    threshold: u32,
    scratch: &mut Vec<u8>,
) -> Result<()>
where
    P: EncodePacket + ?Sized,
{
    use std::io::Read;

    use flate2::bufread::ZlibEncoder;
    use flate2::Compression;

    let start_len = buf.len();

    pkt.encode_packet(&mut *buf)?;

    let data_len = buf.len() - start_len;

    if data_len > threshold as usize {
        let mut z = ZlibEncoder::new(&buf[start_len..], Compression::new(4));

        scratch.clear();

        let data_len_size = VarInt(data_len as i32).written_size();

        let packet_len = data_len_size + z.read_to_end(scratch)?;

        ensure!(
            packet_len <= MAX_PACKET_SIZE as usize,
            "packet exceeds maximum length"
        );

        drop(z);

        buf.truncate(start_len);

        VarInt(packet_len as i32).encode(&mut *buf)?;
        VarInt(data_len as i32).encode(&mut *buf)?;
        buf.extend_from_slice(scratch);
    } else {
        let data_len_size = 1;
        let packet_len = data_len_size + data_len;

        ensure!(
            packet_len <= MAX_PACKET_SIZE as usize,
            "packet exceeds maximum length"
        );

        let packet_len_size = VarInt(packet_len as i32).written_size();

        let data_prefix_len = packet_len_size + data_len_size;

        buf.put_bytes(0, data_prefix_len);
        buf.copy_within(start_len..start_len + data_len, start_len + data_prefix_len);

        let mut front = &mut buf[start_len..];

        VarInt(packet_len as i32).encode(&mut front)?;
        // Zero for no compression on this packet.
        VarInt(0).encode(front)?;
    }

    Ok(())
}

#[derive(Default)]
pub struct PacketDecoder {
    buf: BytesMut,
    cursor: usize,
    #[cfg(feature = "compression")]
    decompress_buf: Vec<u8>,
    #[cfg(feature = "compression")]
    compression_enabled: bool,
    #[cfg(feature = "encryption")]
    cipher: Option<Cipher>,
}

impl PacketDecoder {
    pub fn new() -> Self {
        Self::default()
    }

    pub fn try_next_packet<'a, P>(&'a mut self) -> Result<Option<P>>
    where
        P: DecodePacket<'a>,
    {
        self.buf.advance(self.cursor);
        self.cursor = 0;

        let mut r = &self.buf[..];

        let packet_len = match VarInt::decode_partial(&mut r) {
            Ok(len) => len,
            Err(VarIntDecodeError::Incomplete) => return Ok(None),
            Err(VarIntDecodeError::TooLarge) => bail!("malformed packet length VarInt"),
        };

        ensure!(
            (0..=MAX_PACKET_SIZE).contains(&packet_len),
            "packet length of {packet_len} is out of bounds"
        );

        if r.len() < packet_len as usize {
            return Ok(None);
        }

        r = &r[..packet_len as usize];

        #[cfg(feature = "compression")]
        let packet = if self.compression_enabled {
            use std::io::Read;

            use anyhow::Context;
            use flate2::bufread::ZlibDecoder;

            use crate::Decode;

            let data_len = VarInt::decode(&mut r)?.0;

            ensure!(
                (0..MAX_PACKET_SIZE).contains(&data_len),
                "decompressed packet length of {data_len} is out of bounds"
            );

            if data_len != 0 {
                self.decompress_buf.clear();
                self.decompress_buf.reserve_exact(data_len as usize);
                let mut z = ZlibDecoder::new(r).take(data_len as u64);

                z.read_to_end(&mut self.decompress_buf)
                    .context("decompressing packet")?;

                r = &self.decompress_buf;
                P::decode_packet(&mut r)?
            } else {
                P::decode_packet(&mut r)?
            }
        } else {
            P::decode_packet(&mut r)?
        };

        #[cfg(not(feature = "compression"))]
        let packet = P::decode_packet(&mut r)?;

        if !r.is_empty() {
            let remaining = r.len();

            debug!("packet after partial decode ({remaining} bytes remain): {packet:?}");

            bail!("packet contents were not read completely ({remaining} bytes remain)");
        }

        let total_packet_len = VarInt(packet_len).written_size() + packet_len as usize;
        self.cursor = total_packet_len;

        Ok(Some(packet))
    }

    /// Repeatedly decodes a packet type until all packets in the decoder are
    /// consumed or an error occurs. The decoded packets are returned in a vec.
    ///
    /// Intended for testing purposes with encryption and compression disabled.
    #[track_caller]
    pub fn collect_into_vec<'a, P>(&'a mut self) -> Result<Vec<P>>
    where
<<<<<<< HEAD
        P: DecodePacket<'a> + fmt::Debug,
    {
        #[cfg(feature = "encryption")]
        assert!(self.cipher.is_none(), "encryption must be disabled to use this method");

        #[cfg(feature = "compression")]
        assert!(!self.compression_enabled, "compression must be disabled to use this method");
=======
        P: DecodePacket<'a>,
    {
        #[cfg(feature = "encryption")]
        assert!(
            self.cipher.is_none(),
            "encryption must be disabled to use this method"
        );

        #[cfg(feature = "compression")]
        assert!(
            !self.compression_enabled,
            "compression must be disabled to use this method"
        );
>>>>>>> 0b4e9085

        self.buf.advance(self.cursor);
        self.cursor = 0;

        let mut res = vec![];

        loop {
            let mut r = &self.buf[self.cursor..];

            let packet_len = match VarInt::decode_partial(&mut r) {
                Ok(len) => len,
                Err(VarIntDecodeError::Incomplete) => return Ok(res),
                Err(VarIntDecodeError::TooLarge) => bail!("malformed packet length VarInt"),
            };

            ensure!(
                (0..=MAX_PACKET_SIZE).contains(&packet_len),
                "packet length of {packet_len} is out of bounds"
            );

            if r.len() < packet_len as usize {
                return Ok(res);
            }

            r = &r[..packet_len as usize];

            let packet = P::decode_packet(&mut r)?;

            if !r.is_empty() {
                let remaining = r.len();

                debug!("packet after partial decode ({remaining} bytes remain): {packet:?}");

                bail!("packet contents were not read completely ({remaining} bytes remain)");
            }

            let total_packet_len = VarInt(packet_len).written_size() + packet_len as usize;
            self.cursor += total_packet_len;

            res.push(packet);
        }
    }

    pub fn has_next_packet(&self) -> Result<bool> {
        let mut r = &self.buf[self.cursor..];

        match VarInt::decode_partial(&mut r) {
            Ok(packet_len) => {
                ensure!(
                    (0..=MAX_PACKET_SIZE).contains(&packet_len),
                    "packet length of {packet_len} is out of bounds"
                );

                Ok(r.len() >= packet_len as usize)
            }
            Err(VarIntDecodeError::Incomplete) => Ok(false),
            Err(VarIntDecodeError::TooLarge) => bail!("malformed packet length VarInt"),
        }
    }

    #[cfg(feature = "compression")]
    pub fn set_compression(&mut self, enabled: bool) {
        self.compression_enabled = enabled;
    }

    #[cfg(feature = "encryption")]
    pub fn enable_encryption(&mut self, key: &[u8; 16]) {
        assert!(self.cipher.is_none(), "encryption is already enabled");

        let mut cipher = Cipher::new(key.into(), key.into());
        // Don't forget to decrypt the data we already have.
        cipher.decrypt(&mut self.buf[self.cursor..]);
        self.cipher = Some(cipher);
    }

    pub fn queue_bytes(&mut self, mut bytes: BytesMut) {
        #![allow(unused_mut)]

        #[cfg(feature = "encryption")]
        if let Some(cipher) = &mut self.cipher {
            cipher.decrypt(&mut bytes);
        }

        self.buf.unsplit(bytes);
    }

    pub fn queue_slice(&mut self, bytes: &[u8]) {
        #[cfg(feature = "encryption")]
        let len = self.buf.len();

        self.buf.extend_from_slice(bytes);

        #[cfg(feature = "encryption")]
        if let Some(cipher) = &mut self.cipher {
            cipher.decrypt(&mut self.buf[len..]);
        }
    }

    pub fn queued_bytes(&self) -> &[u8] {
        self.buf.as_ref()
    }

    pub fn take_capacity(&mut self) -> BytesMut {
        self.buf.split_off(self.buf.len())
    }

    pub fn reserve(&mut self, additional: usize) {
        self.buf.reserve(additional);
    }
}

#[cfg(test)]
mod tests {
    use super::*;
    use crate::block_pos::BlockPos;
    use crate::entity_meta::PaintingKind;
    use crate::ident::Ident;
    use crate::item::{ItemKind, ItemStack};
    use crate::text::{Text, TextFormat};
    use crate::username::Username;
    use crate::var_long::VarLong;
    use crate::Decode;

    #[cfg(feature = "encryption")]
    const CRYPT_KEY: [u8; 16] = [1, 2, 3, 4, 5, 6, 7, 8, 9, 10, 11, 12, 13, 14, 15, 16];

    #[derive(PartialEq, Debug, Encode, EncodePacket, Decode, DecodePacket)]
    #[packet_id = 42]
    struct TestPacket<'a> {
        a: bool,
        b: u8,
        c: i32,
        d: f32,
        e: f64,
        f: BlockPos,
        g: PaintingKind,
        h: Ident<&'a str>,
        i: Option<ItemStack>,
        j: Text,
        k: Username<&'a str>,
        l: VarInt,
        m: VarLong,
        n: &'a str,
        o: &'a [u8; 10],
        p: [u128; 3],
    }

    impl<'a> TestPacket<'a> {
        fn new(n: &'a str) -> Self {
            Self {
                a: true,
                b: 12,
                c: -999,
                d: 5.001,
                e: 1e10,
                f: BlockPos::new(1, 2, 3),
                g: PaintingKind::DonkeyKong,
                h: Ident::new("minecraft:whatever").unwrap(),
                i: Some(ItemStack::new(ItemKind::WoodenSword, 12, None)),
                j: "my ".into_text() + "fancy".italic() + " text",
                k: Username::new("00a").unwrap(),
                l: VarInt(123),
                m: VarLong(456),
                n,
                o: &[7; 10],
                p: [123456789; 3],
            }
        }

        fn check(&self, n: &'a str) {
            assert_eq!(self, &Self::new(n));
        }
    }

    #[test]
    fn packets_round_trip() {
        let mut buf = BytesMut::new();

        let mut enc = PacketEncoder::new();

        enc.append_packet(&TestPacket::new("first")).unwrap();
        #[cfg(feature = "compression")]
        enc.set_compression(Some(0));
        enc.append_packet(&TestPacket::new("second")).unwrap();
        buf.unsplit(enc.take());
        #[cfg(feature = "encryption")]
        enc.enable_encryption(&CRYPT_KEY);
        enc.append_packet(&TestPacket::new("third")).unwrap();
        enc.prepend_packet(&TestPacket::new("fourth")).unwrap();

        buf.unsplit(enc.take());

        let mut dec = PacketDecoder::new();

        dec.queue_bytes(buf);
        dec.try_next_packet::<TestPacket>()
            .unwrap()
            .unwrap()
            .check("first");
        #[cfg(feature = "compression")]
        dec.set_compression(true);
        dec.try_next_packet::<TestPacket>()
            .unwrap()
            .unwrap()
            .check("second");
        #[cfg(feature = "encryption")]
        dec.enable_encryption(&CRYPT_KEY);
        dec.try_next_packet::<TestPacket>()
            .unwrap()
            .unwrap()
            .check("fourth");
        dec.try_next_packet::<TestPacket>()
            .unwrap()
            .unwrap()
            .check("third");
    }

    #[test]
    fn collect_packets_into_vec() {
        let packets = vec![
            TestPacket::new("foo"),
            TestPacket::new("bar"),
            TestPacket::new("baz"),
        ];

        let mut enc = PacketEncoder::new();
        let mut dec = PacketDecoder::new();

        for pkt in &packets {
            enc.append_packet(pkt).unwrap();
        }

        dec.queue_bytes(enc.take());
        let res = dec.collect_into_vec::<TestPacket>().unwrap();

        assert_eq!(packets, res);
    }
}<|MERGE_RESOLUTION|>--- conflicted
+++ resolved
@@ -368,15 +368,6 @@
     #[track_caller]
     pub fn collect_into_vec<'a, P>(&'a mut self) -> Result<Vec<P>>
     where
-<<<<<<< HEAD
-        P: DecodePacket<'a> + fmt::Debug,
-    {
-        #[cfg(feature = "encryption")]
-        assert!(self.cipher.is_none(), "encryption must be disabled to use this method");
-
-        #[cfg(feature = "compression")]
-        assert!(!self.compression_enabled, "compression must be disabled to use this method");
-=======
         P: DecodePacket<'a>,
     {
         #[cfg(feature = "encryption")]
@@ -390,7 +381,6 @@
             !self.compression_enabled,
             "compression must be disabled to use this method"
         );
->>>>>>> 0b4e9085
 
         self.buf.advance(self.cursor);
         self.cursor = 0;
