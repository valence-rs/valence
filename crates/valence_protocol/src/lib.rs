//! A library for interacting with the Minecraft (Java Edition) network
//! protocol.
//!
//! The API is centered around the [`Encode`] and [`Decode`] traits. Clientbound
//! and serverbound packets are defined in the [`packet`] module. Packets are
//! encoded and decoded using the [`PacketEncoder`] and [`PacketDecoder`] types.
//!
//! [`PacketEncoder`]: codec::PacketEncoder
//! [`PacketDecoder`]: codec::PacketDecoder
//!
//! # Examples
//!
//! ```
//! use valence_protocol::codec::{PacketDecoder, PacketEncoder};
//! use valence_protocol::packet::c2s::play::RenameItemC2s;
//!
//! let mut enc = PacketEncoder::new();
//!
//! let outgoing = RenameItemC2s {
//!     item_name: "Hello!",
//! };
//!
//! enc.append_packet(&outgoing).unwrap();
//!
//! let mut dec = PacketDecoder::new();
//!
//! dec.queue_bytes(enc.take());
//!
//! let incoming = dec.try_next_packet::<RenameItemC2s>().unwrap().unwrap();
//!
//! assert_eq!(outgoing.item_name, incoming.item_name);
//! ```
//!
//! # Stability
//!
//! The Minecraft protocol is not stable. Updates to Minecraft may change the
//! protocol in subtle or drastic ways. In response to this, `valence_protocol`
//! aims to support only the most recent version of the game (excluding
//! snapshots, pre-releases, etc). An update to Minecraft often requires a
//! breaking change to the library.
//!
//! `valence_protocol` is versioned in lockstep with `valence`. The currently
//! supported Minecraft version can be checked with the [`PROTOCOL_VERSION`] or
//! [`MINECRAFT_VERSION`] constants.
//!
//! # Feature Flags
//!
//! TODO

#![deny(
    rustdoc::broken_intra_doc_links,
    rustdoc::private_intra_doc_links,
    rustdoc::missing_crate_level_docs,
    rustdoc::invalid_codeblock_attributes,
    rustdoc::invalid_rust_codeblocks,
    rustdoc::bare_urls
)]
#![warn(
    trivial_casts,
    trivial_numeric_casts,
    unused_lifetimes,
    unused_import_braces,
    clippy::dbg_macro
)]
#![allow(
    clippy::derive_partial_eq_without_eq,
    clippy::unusual_byte_groupings,
    clippy::comparison_chain
)]

// Allows us to use our own proc macros internally.
extern crate self as valence_protocol;

use std::io::Write;
use std::{fmt, io};

pub use anyhow::{Error, Result};
pub use valence_protocol_macros::{ident_str, Decode, DecodePacket, Encode, EncodePacket};
pub use {uuid, valence_nbt as nbt};

/// The Minecraft protocol version this library currently targets.
pub const PROTOCOL_VERSION: i32 = 761;

/// The stringified name of the Minecraft version this library currently
/// targets.
pub const MINECRAFT_VERSION: &str = "1.19.3";

pub mod array;
pub mod block;
pub mod block_pos;
pub mod byte_angle;
pub mod codec;
pub mod enchant;
pub mod ident;
mod impls;
pub mod item;
pub mod packet;
pub mod raw_bytes;
pub mod sound;
pub mod text;
pub mod tracked_data;
pub mod translation_key;
pub mod types;
pub mod username;
pub mod var_int;
pub mod var_long;

/// Used only by proc macros. Not public API.
#[doc(hidden)]
pub mod __private {
    pub use anyhow::{anyhow, bail, ensure, Context, Result};

    pub use crate::var_int::VarInt;
    pub use crate::{Decode, DecodePacket, Encode, EncodePacket};
}

/// The maximum number of bytes in a single Minecraft packet.
pub const MAX_PACKET_SIZE: i32 = 2097152;

/// The `Encode` trait allows objects to be written to the Minecraft protocol.
/// It is the inverse of [`Decode`].
///
/// # Deriving
///
/// This trait can be implemented automatically for structs and enums by using
/// the [`Encode`][macro] derive macro. All components of the type must
/// implement `Encode`. Components are encoded in the order they appear in the
/// type definition.
///
/// For enums, the variant to encode is marked by a leading [`VarInt`]
/// discriminant (tag). The discriminant value can be changed using the `#[tag =
/// ...]` attribute on the variant in question. Discriminant values are assigned
/// to variants using rules similar to regular enum discriminants.
///
/// ```
/// use valence_protocol::Encode;
///
/// #[derive(Encode)]
/// struct MyStruct<'a> {
///     first: i32,
///     second: &'a str,
///     third: [f64; 3],
/// }
///
/// #[derive(Encode)]
/// enum MyEnum {
///     First,  // tag = 0
///     Second, // tag = 1
///     #[tag = 25]
///     Third, // tag = 25
///     Fourth, // tag = 26
/// }
///
/// let value = MyStruct {
///     first: 10,
///     second: "hello",
///     third: [1.5, 3.14, 2.718],
/// };
///
/// let mut buf = vec![];
/// value.encode(&mut buf).unwrap();
///
/// println!("{buf:?}");
/// ```
///
/// [macro]: valence_protocol_macros::Encode
/// [`VarInt`]: var_int::VarInt
pub trait Encode {
    /// Writes this object to the provided writer.
    ///
    /// If this type also implements [`Decode`] then successful calls to this
    /// function returning `Ok(())` must always successfully [`decode`] using
    /// the data that was written to the writer. The exact number of bytes
    /// that were originally written must be consumed during the decoding.
    ///
    /// [`decode`]: Decode::decode
    fn encode(&self, w: impl Write) -> Result<()>;

    /// Hack to get around the lack of specialization. Not public API.
    #[doc(hidden)]
    fn write_slice(slice: &[Self], w: impl Write) -> io::Result<()>
    where
        Self: Sized,
    {
        let _ = (slice, w);
        unimplemented!("for internal use in valence_protocol only")
    }

    /// Hack to get around the lack of specialization. Not public API.
    #[doc(hidden)]
    const HAS_WRITE_SLICE: bool = false;
}

/// The `Decode` trait allows objects to be read from the Minecraft protocol. It
/// is the inverse of [`Encode`].
///
/// `Decode` is parameterized by a lifetime. This allows the decoded value to
/// borrow data from the byte slice it was read from.
///
/// # Deriving
///
/// This trait can be implemented automatically for structs and enums by using
/// the [`Decode`][macro] derive macro. All components of the type must
/// implement `Decode`. Components are decoded in the order they appear in the
/// type definition.
///
/// For enums, the variant to decode is determined by a leading [`VarInt`]
/// discriminant (tag). The discriminant value can be changed using the `#[tag =
/// ...]` attribute on the variant in question. Discriminant values are assigned
/// to variants using rules similar to regular enum discriminants.
///
/// ```
/// use valence_protocol::Decode;
///
/// #[derive(PartialEq, Debug, Decode)]
/// struct MyStruct {
///     first: i32,
///     second: MyEnum,
/// }
///
/// #[derive(PartialEq, Debug, Decode)]
/// enum MyEnum {
///     First,  // tag = 0
///     Second, // tag = 1
///     #[tag = 25]
///     Third, // tag = 25
///     Fourth, // tag = 26
/// }
///
/// let mut r: &[u8] = &[0, 0, 0, 0, 26];
///
/// let value = MyStruct::decode(&mut r).unwrap();
/// let expected = MyStruct {
///     first: 0,
///     second: MyEnum::Fourth,
/// };
///
/// assert_eq!(value, expected);
/// assert!(r.is_empty());
/// ```
///
/// [macro]: valence_protocol_macros::Decode
/// [`VarInt`]: var_int::VarInt
pub trait Decode<'a>: Sized {
    /// Reads this object from the provided byte slice.
    ///
    /// Implementations of `Decode` are expected to shrink the slice from the
    /// front as bytes are read.
    fn decode(r: &mut &'a [u8]) -> Result<Self>;
}

/// Like [`Encode`], but implementations must write a leading [`VarInt`] packet
/// ID before any other data.
///
/// # Deriving
///
/// This trait can be implemented automatically by using the
/// [`EncodePacket`][macro] derive macro. The trait is implemented by writing
/// the packet ID provided in the `#[packet_id = ...]` helper attribute followed
/// by a call to [`Encode::encode`].
///
/// ```
/// use valence_protocol::{Encode, EncodePacket};
///
<<<<<<< HEAD
/// #[derive(Debug, Encode, EncodePacket)]
=======
/// #[derive(Encode, EncodePacket, Debug)]
>>>>>>> 9931c8a8
/// #[packet_id = 42]
/// struct MyStruct {
///     first: i32,
/// }
///
/// let value = MyStruct { first: 123 };
/// let mut buf = vec![];
///
/// value.encode_packet(&mut buf).unwrap();
/// println!("{buf:?}");
/// ```
///
/// [macro]: valence_protocol_macros::DecodePacket
/// [`VarInt`]: var_int::VarInt
pub trait EncodePacket: fmt::Debug {
    /// The packet ID that is written when [`Self::encode_packet`] is called. A
    /// negative value indicates that the packet ID is not statically known.
    const PACKET_ID: i32 = -1;

    /// Like [`Encode::encode`], but a leading [`VarInt`] packet ID must be
    /// written first.
    ///
    /// [`VarInt`]: var_int::VarInt
    fn encode_packet(&self, w: impl Write) -> Result<()>;
}

/// Like [`Decode`], but implementations must read a leading [`VarInt`] packet
/// ID before any other data.
///
/// # Deriving
///
/// This trait can be implemented automatically by using the
/// [`DecodePacket`][macro] derive macro. The trait is implemented by reading
/// the packet ID provided in the `#[packet_id = ...]` helper attribute followed
/// by a call to [`Decode::decode`].
///
/// ```
/// use valence_protocol::{Decode, DecodePacket};
///
<<<<<<< HEAD
/// #[derive(Debug, Decode, DecodePacket)]
=======
/// #[derive(Decode, DecodePacket, Debug)]
>>>>>>> 9931c8a8
/// #[packet_id = 42]
/// struct MyStruct {
///     first: i32,
/// }
///
/// let buf = [42, 0, 0, 0, 0];
/// let mut r = buf.as_slice();
///
/// let value = MyStruct::decode_packet(&mut r).unwrap();
///
/// assert_eq!(value.first, 0);
/// assert!(r.is_empty());
/// ```
///
/// [macro]: valence_protocol::DecodePacket
/// [`VarInt`]: var_int::VarInt
pub trait DecodePacket<'a>: Sized + fmt::Debug {
    /// The packet ID that is read when [`Self::decode_packet`] is called. A
    /// negative value indicates that the packet ID is not statically known.
    const PACKET_ID: i32 = -1;

    /// Like [`Decode::decode`], but a leading [`VarInt`] packet ID must be read
    /// first.
    ///
    /// [`VarInt`]: var_int::VarInt
    fn decode_packet(r: &mut &'a [u8]) -> Result<Self>;
}

#[allow(dead_code)]
#[cfg(test)]
mod derive_tests {
    use super::*;

    #[derive(Encode, EncodePacket, Decode, DecodePacket, Debug)]
    #[packet_id = 1]
    struct RegularStruct {
        foo: i32,
        bar: bool,
        baz: f64,
    }

    #[derive(Encode, EncodePacket, Decode, DecodePacket, Debug)]
    #[packet_id = 2]
    struct UnitStruct;

    #[derive(Encode, EncodePacket, Decode, DecodePacket, Debug)]
    #[packet_id = 3]
    struct EmptyStruct {}

    #[derive(Encode, EncodePacket, Decode, DecodePacket, Debug)]
    #[packet_id = 4]
    struct TupleStruct(i32, bool, f64);

    #[derive(Encode, EncodePacket, Decode, DecodePacket, Debug)]
    #[packet_id = 5]
    struct StructWithGenerics<'z, T: fmt::Debug = ()> {
        foo: &'z str,
        bar: T,
    }

    #[derive(Encode, EncodePacket, Decode, DecodePacket, Debug)]
    #[packet_id = 6]
    struct TupleStructWithGenerics<'z, T: fmt::Debug = ()>(&'z str, i32, T);

    #[derive(Encode, EncodePacket, Decode, DecodePacket, Debug)]
    #[packet_id = 7]
    enum RegularEnum {
        Empty,
        Tuple(i32, bool, f64),
        Fields { foo: i32, bar: bool, baz: f64 },
    }

    #[derive(Encode, EncodePacket, Decode, DecodePacket, Debug)]
    #[packet_id = 8]
    enum EmptyEnum {}

    #[derive(Encode, EncodePacket, Decode, DecodePacket, Debug)]
    #[packet_id = 0xbeef]
    enum EnumWithGenericsAndTags<'z, T: fmt::Debug = ()> {
        #[tag = 5]
        First {
            foo: &'z str,
        },
        Second(&'z str),
        #[tag = 0xff]
        Third,
        #[tag = 0]
        Fourth(T),
    }

    #[allow(unconditional_recursion)]
    fn has_impls<'a, T>()
    where
        T: Encode + EncodePacket + Decode<'a> + DecodePacket<'a>,
    {
        has_impls::<RegularStruct>();
        has_impls::<UnitStruct>();
        has_impls::<EmptyStruct>();
        has_impls::<TupleStruct>();
        has_impls::<StructWithGenerics>();
        has_impls::<TupleStructWithGenerics>();
        has_impls::<RegularEnum>();
        has_impls::<EmptyEnum>();
        has_impls::<EnumWithGenericsAndTags>();
    }
}<|MERGE_RESOLUTION|>--- conflicted
+++ resolved
@@ -262,11 +262,7 @@
 /// ```
 /// use valence_protocol::{Encode, EncodePacket};
 ///
-<<<<<<< HEAD
-/// #[derive(Debug, Encode, EncodePacket)]
-=======
 /// #[derive(Encode, EncodePacket, Debug)]
->>>>>>> 9931c8a8
 /// #[packet_id = 42]
 /// struct MyStruct {
 ///     first: i32,
@@ -306,11 +302,7 @@
 /// ```
 /// use valence_protocol::{Decode, DecodePacket};
 ///
-<<<<<<< HEAD
-/// #[derive(Debug, Decode, DecodePacket)]
-=======
 /// #[derive(Decode, DecodePacket, Debug)]
->>>>>>> 9931c8a8
 /// #[packet_id = 42]
 /// struct MyStruct {
 ///     first: i32,
