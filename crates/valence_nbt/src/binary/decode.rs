<<<<<<< HEAD
use std::mem;
=======
use std::io::Write;
>>>>>>> 488038fe

use byteorder::{BigEndian, ReadBytesExt};
use cesu8::Cesu8DecodingError;

use super::{Error, Result};
use crate::tag::Tag;
use crate::{i8_slice_as_u8_slice, Compound, List, Value};

impl Compound {
    /// Decodes uncompressed NBT binary data from the provided slice.
    ///
    /// The string returned in the tuple is the name of the root compound
    /// (typically the empty string).
    pub fn from_binary(slice: &mut &[u8]) -> Result<(Self, String)> {
        let mut state = DecodeState { slice, depth: 0 };

        let root_tag = state.read_tag()?;

<<<<<<< HEAD
        // For cases such as Block Entity Data in the chunk packet.
        // https://wiki.vg/Protocol#Chunk_Data_and_Update_Light
        if root_tag == Tag::End {
            return Ok((Compound::new(), String::new()));
        }

        if root_tag != Tag::Compound {
            return Err(Error::new_owned(format!(
                "expected root tag for compound (got {root_tag})",
            )));
=======
    /// Returns the number of bytes that will be written when
    /// [`Compound::to_binary`] is called with this compound and root name.
    ///
    /// If `to_binary` results in `Ok`, the exact number of bytes
    /// reported by this function will have been written. If the result is
    /// `Err`, then the reported count will be greater than or equal to the
    /// number of bytes that have actually been written.
    pub fn written_size(&self, root_name: &str) -> usize {
        fn value_size(val: &Value) -> usize {
            match val {
                Value::Byte(_) => 1,
                Value::Short(_) => 2,
                Value::Int(_) => 4,
                Value::Long(_) => 8,
                Value::Float(_) => 4,
                Value::Double(_) => 8,
                Value::ByteArray(v) => 4 + v.len(),
                Value::String(v) => string_size(v),
                Value::List(v) => list_size(v),
                Value::Compound(v) => compound_size(v),
                Value::IntArray(v) => 4 + v.len() * 4,
                Value::LongArray(v) => 4 + v.len() * 8,
            }
        }

        fn list_size(l: &List) -> usize {
            let elems_size = match l {
                List::End => 0,
                List::Byte(v) => v.len(),
                List::Short(v) => v.len() * 2,
                List::Int(v) => v.len() * 4,
                List::Long(v) => v.len() * 8,
                List::Float(v) => v.len() * 4,
                List::Double(v) => v.len() * 8,
                List::ByteArray(v) => v.iter().map(|b| 4 + b.len()).sum(),
                List::String(v) => v.iter().map(|s| string_size(s)).sum(),
                List::List(v) => v.iter().map(list_size).sum(),
                List::Compound(v) => v.iter().map(compound_size).sum(),
                List::IntArray(v) => v.iter().map(|i| 4 + i.len() * 4).sum(),
                List::LongArray(v) => v.iter().map(|l| 4 + l.len() * 8).sum(),
            };

            1 + 4 + elems_size
>>>>>>> 488038fe
        }

        let root_name = state.read_string()?;
        let root = state.read_compound()?;

        debug_assert_eq!(state.depth, 0);

        Ok((root, root_name))
    }
}

pub fn truncate_input(input: &[u8], budget: usize) -> &[u8] {
    todo!()
}

/// Maximum recursion depth to prevent overflowing the call stack.
const MAX_DEPTH: usize = 512;

struct DecodeState<'a, 'b> {
    slice: &'a mut &'b [u8],
    /// Current recursion depth.
    depth: usize,
}

<<<<<<< HEAD
impl DecodeState<'_, '_> {
    #[inline]
    fn check_depth<T>(&mut self, f: impl FnOnce(&mut Self) -> Result<T>) -> Result<T> {
        if self.depth >= MAX_DEPTH {
            return Err(Error::new_static("reached maximum recursion depth"));
=======
    fn write_value(&mut self, v: &Value) -> Result<()> {
        match v {
            Value::Byte(v) => self.write_byte(*v),
            Value::Short(v) => self.write_short(*v),
            Value::Int(v) => self.write_int(*v),
            Value::Long(v) => self.write_long(*v),
            Value::Float(v) => self.write_float(*v),
            Value::Double(v) => self.write_double(*v),
            Value::ByteArray(v) => self.write_byte_array(v),
            Value::String(v) => self.write_string(v),
            Value::List(v) => self.write_any_list(v),
            Value::Compound(v) => self.write_compound(v),
            Value::IntArray(v) => self.write_int_array(v),
            Value::LongArray(v) => self.write_long_array(v),
>>>>>>> 488038fe
        }

        self.depth += 1;
        let res = f(self);
        self.depth -= 1;
        res
    }

    fn read_tag(&mut self) -> Result<Tag> {
        match self.slice.read_u8()? {
            0 => Ok(Tag::End),
            1 => Ok(Tag::Byte),
            2 => Ok(Tag::Short),
            3 => Ok(Tag::Int),
            4 => Ok(Tag::Long),
            5 => Ok(Tag::Float),
            6 => Ok(Tag::Double),
            7 => Ok(Tag::ByteArray),
            8 => Ok(Tag::String),
            9 => Ok(Tag::List),
            10 => Ok(Tag::Compound),
            11 => Ok(Tag::IntArray),
            12 => Ok(Tag::LongArray),
            byte => Err(Error::new_owned(format!("invalid tag byte of {byte:#x}"))),
        }
    }

    fn read_value(&mut self, tag: Tag) -> Result<Value> {
        match tag {
            Tag::End => unreachable!("illegal TAG_End argument"),
            Tag::Byte => Ok(self.read_byte()?.into()),
            Tag::Short => Ok(self.read_short()?.into()),
            Tag::Int => Ok(self.read_int()?.into()),
            Tag::Long => Ok(self.read_long()?.into()),
            Tag::Float => Ok(self.read_float()?.into()),
            Tag::Double => Ok(self.read_double()?.into()),
            Tag::ByteArray => Ok(self.read_byte_array()?.into()),
            Tag::String => Ok(self.read_string()?.into()),
            Tag::List => self.check_depth(|st| Ok(st.read_any_list()?.into())),
            Tag::Compound => self.check_depth(|st| Ok(st.read_compound()?.into())),
            Tag::IntArray => Ok(self.read_int_array()?.into()),
            Tag::LongArray => Ok(self.read_long_array()?.into()),
        }
    }

    fn read_byte(&mut self) -> Result<i8> {
        Ok(self.slice.read_i8()?)
    }

    fn read_short(&mut self) -> Result<i16> {
        Ok(self.slice.read_i16::<BigEndian>()?)
    }

    fn read_int(&mut self) -> Result<i32> {
        Ok(self.slice.read_i32::<BigEndian>()?)
    }

    fn read_long(&mut self) -> Result<i64> {
        Ok(self.slice.read_i64::<BigEndian>()?)
    }

<<<<<<< HEAD
    fn read_float(&mut self) -> Result<f32> {
        Ok(self.slice.read_f32::<BigEndian>()?)
    }

    fn read_double(&mut self) -> Result<f64> {
        Ok(self.slice.read_f64::<BigEndian>()?)
=======
        Ok(self.writer.write_all(i8_slice_as_u8_slice(bytes))?)
>>>>>>> 488038fe
    }

    fn read_byte_array(&mut self) -> Result<Vec<i8>> {
        let len = self.slice.read_i32::<BigEndian>()?;

        if len.is_negative() {
            return Err(Error::new_owned(format!(
                "negative byte array length of {len}"
            )));
        }

        if len as usize > self.slice.len() {
            return Err(Error::new_owned(format!(
                "byte array length of {len} exceeds remainder of input"
            )));
        }

        let (left, right) = self.slice.split_at(len as usize);

        let array = left.iter().map(|b| *b as i8).collect();
        *self.slice = right;

        Ok(array)
    }

<<<<<<< HEAD
    fn read_string(&mut self) -> Result<String> {
        let len = self.slice.read_u16::<BigEndian>()?.into();

        if len > self.slice.len() {
            return Err(Error::new_owned(format!(
                "string of length {len} exceeds remainder of input"
            )));
        }

        let (left, right) = self.slice.split_at(len);

        match cesu8::from_java_cesu8(left) {
            Ok(cow) => {
                *self.slice = right;
                Ok(cow.into())
            }
            Err(Cesu8DecodingError) => {
                Err(Error::new_static("could not convert CESU-8 data to UTF-8"))
=======
    fn write_any_list(&mut self, list: &List) -> Result<()> {
        match list {
            List::End => {
                self.write_tag(Tag::End)?;
                // Length
                self.writer.write_i32::<BigEndian>(0)?;
                Ok(())
            }
            List::Byte(v) => {
                self.write_tag(Tag::Byte)?;

                match v.len().try_into() {
                    Ok(len) => self.write_int(len)?,
                    Err(_) => {
                        return Err(Error::new_owned(format!(
                            "byte list of length {} exceeds maximum of i32::MAX",
                            v.len(),
                        )))
                    }
                }

                Ok(self.writer.write_all(i8_slice_as_u8_slice(v))?)
            }
            List::Short(sl) => self.write_list(sl, Tag::Short, |st, v| st.write_short(*v)),
            List::Int(il) => self.write_list(il, Tag::Int, |st, v| st.write_int(*v)),
            List::Long(ll) => self.write_list(ll, Tag::Long, |st, v| st.write_long(*v)),
            List::Float(fl) => self.write_list(fl, Tag::Float, |st, v| st.write_float(*v)),
            List::Double(dl) => self.write_list(dl, Tag::Double, |st, v| st.write_double(*v)),
            List::ByteArray(v) => {
                self.write_list(v, Tag::ByteArray, |st, v| st.write_byte_array(v))
            }
            List::String(v) => self.write_list(v, Tag::String, |st, v| st.write_string(v)),
            List::List(v) => self.write_list(v, Tag::List, |st, v| st.write_any_list(v)),
            List::Compound(v) => self.write_list(v, Tag::Compound, |st, v| st.write_compound(v)),
            List::IntArray(v) => self.write_list(v, Tag::IntArray, |st, v| st.write_int_array(v)),
            List::LongArray(v) => {
                self.write_list(v, Tag::LongArray, |st, v| st.write_long_array(v))
>>>>>>> 488038fe
            }
        }
    }

    fn read_any_list(&mut self) -> Result<List> {
        match self.read_tag()? {
            Tag::End => match self.read_int()? {
                0 => Ok(List::End),
                len => Err(Error::new_owned(format!(
                    "TAG_End list with nonzero length of {len}"
                ))),
            },
            Tag::Byte => Ok(self.read_list(Tag::Byte, 1, |st| st.read_byte())?.into()),
            Tag::Short => Ok(self.read_list(Tag::Short, 2, |st| st.read_short())?.into()),
            Tag::Int => Ok(self.read_list(Tag::Int, 4, |st| st.read_int())?.into()),
            Tag::Long => Ok(self.read_list(Tag::Long, 8, |st| st.read_long())?.into()),
            Tag::Float => Ok(self.read_list(Tag::Float, 4, |st| st.read_float())?.into()),
            Tag::Double => Ok(self
                .read_list(Tag::Double, 8, |st| st.read_double())?
                .into()),
            Tag::ByteArray => Ok(self
                .read_list(Tag::ByteArray, 4, |st| st.read_byte_array())?
                .into()),
            Tag::String => Ok(self
                .read_list(Tag::String, 2, |st| st.read_string())?
                .into()),
            Tag::List => self
                .check_depth(|st| Ok(st.read_list(Tag::List, 5, |st| st.read_any_list())?.into())),
            Tag::Compound => self.check_depth(|st| {
                Ok(st
                    .read_list(Tag::Compound, 1, |st| st.read_compound())?
                    .into())
            }),
            Tag::IntArray => Ok(self
                .read_list(Tag::IntArray, 4, |st| st.read_int_array())?
                .into()),
            Tag::LongArray => Ok(self
                .read_list(Tag::LongArray, 4, |st| st.read_long_array())?
                .into()),
        }
    }

    /// Assumes the element tag has already been read.
    ///
    /// `min_elem_size` is the minimum size of the list element when encoded.
    #[inline]
    fn read_list<T, F>(
        &mut self,
        elem_type: Tag,
        min_elem_size: usize,
        mut read_elem: F,
    ) -> Result<Vec<T>>
    where
        F: FnMut(&mut Self) -> Result<T>,
    {
        let len = self.read_int()?;

        if len.is_negative() {
            return Err(Error::new_owned(format!(
                "negative {elem_type} list length of {len}",
            )));
        }

        // Ensure we don't reserve more than the maximum amount of memory required given
        // the size of the remaining input.
        if len as u64 * min_elem_size as u64 > self.slice.len() as u64 {
            return Err(Error::new_owned(format!(
                "{elem_type} list of length {len} exceeds remainder of input"
            )));
        }

        let mut list = Vec::with_capacity(len as usize);
        for _ in 0..len {
            list.push(read_elem(self)?);
        }

        Ok(list)
    }

    fn read_compound(&mut self) -> Result<Compound> {
        let mut compound = Compound::new();

        loop {
            let tag = self.read_tag()?;
            if tag == Tag::End {
                return Ok(compound);
            }

            compound.insert(self.read_string()?, self.read_value(tag)?);
        }
    }

    fn read_int_array(&mut self) -> Result<Vec<i32>> {
        let len = self.read_int()?;

        if len.is_negative() {
            return Err(Error::new_owned(format!(
                "negative int array length of {len}",
            )));
        }

        if len as u64 * mem::size_of::<i32>() as u64 > self.slice.len() as u64 {
            return Err(Error::new_owned(format!(
                "int array of length {len} exceeds remainder of input"
            )));
        }

        let mut array = Vec::with_capacity(len as usize);
        for _ in 0..len {
            array.push(self.read_int()?);
        }

        Ok(array)
    }

    fn read_long_array(&mut self) -> Result<Vec<i64>> {
        let len = self.read_int()?;

        if len.is_negative() {
            return Err(Error::new_owned(format!(
                "negative long array length of {len}",
            )));
        }

        if len as u64 * mem::size_of::<i64>() as u64 > self.slice.len() as u64 {
            return Err(Error::new_owned(format!(
                "long array of length {len} exceeds remainder of input"
            )));
        }

        let mut array = Vec::with_capacity(len as usize);
        for _ in 0..len {
            array.push(self.read_long()?);
        }

        Ok(array)
    }
}<|MERGE_RESOLUTION|>--- conflicted
+++ resolved
@@ -1,15 +1,11 @@
-<<<<<<< HEAD
 use std::mem;
-=======
-use std::io::Write;
->>>>>>> 488038fe
 
 use byteorder::{BigEndian, ReadBytesExt};
 use cesu8::Cesu8DecodingError;
 
 use super::{Error, Result};
 use crate::tag::Tag;
-use crate::{i8_slice_as_u8_slice, Compound, List, Value};
+use crate::{Compound, List, Value};
 
 impl Compound {
     /// Decodes uncompressed NBT binary data from the provided slice.
@@ -21,7 +17,6 @@
 
         let root_tag = state.read_tag()?;
 
-<<<<<<< HEAD
         // For cases such as Block Entity Data in the chunk packet.
         // https://wiki.vg/Protocol#Chunk_Data_and_Update_Light
         if root_tag == Tag::End {
@@ -32,51 +27,6 @@
             return Err(Error::new_owned(format!(
                 "expected root tag for compound (got {root_tag})",
             )));
-=======
-    /// Returns the number of bytes that will be written when
-    /// [`Compound::to_binary`] is called with this compound and root name.
-    ///
-    /// If `to_binary` results in `Ok`, the exact number of bytes
-    /// reported by this function will have been written. If the result is
-    /// `Err`, then the reported count will be greater than or equal to the
-    /// number of bytes that have actually been written.
-    pub fn written_size(&self, root_name: &str) -> usize {
-        fn value_size(val: &Value) -> usize {
-            match val {
-                Value::Byte(_) => 1,
-                Value::Short(_) => 2,
-                Value::Int(_) => 4,
-                Value::Long(_) => 8,
-                Value::Float(_) => 4,
-                Value::Double(_) => 8,
-                Value::ByteArray(v) => 4 + v.len(),
-                Value::String(v) => string_size(v),
-                Value::List(v) => list_size(v),
-                Value::Compound(v) => compound_size(v),
-                Value::IntArray(v) => 4 + v.len() * 4,
-                Value::LongArray(v) => 4 + v.len() * 8,
-            }
-        }
-
-        fn list_size(l: &List) -> usize {
-            let elems_size = match l {
-                List::End => 0,
-                List::Byte(v) => v.len(),
-                List::Short(v) => v.len() * 2,
-                List::Int(v) => v.len() * 4,
-                List::Long(v) => v.len() * 8,
-                List::Float(v) => v.len() * 4,
-                List::Double(v) => v.len() * 8,
-                List::ByteArray(v) => v.iter().map(|b| 4 + b.len()).sum(),
-                List::String(v) => v.iter().map(|s| string_size(s)).sum(),
-                List::List(v) => v.iter().map(list_size).sum(),
-                List::Compound(v) => v.iter().map(compound_size).sum(),
-                List::IntArray(v) => v.iter().map(|i| 4 + i.len() * 4).sum(),
-                List::LongArray(v) => v.iter().map(|l| 4 + l.len() * 8).sum(),
-            };
-
-            1 + 4 + elems_size
->>>>>>> 488038fe
         }
 
         let root_name = state.read_string()?;
@@ -86,10 +36,6 @@
 
         Ok((root, root_name))
     }
-}
-
-pub fn truncate_input(input: &[u8], budget: usize) -> &[u8] {
-    todo!()
 }
 
 /// Maximum recursion depth to prevent overflowing the call stack.
@@ -101,28 +47,11 @@
     depth: usize,
 }
 
-<<<<<<< HEAD
 impl DecodeState<'_, '_> {
     #[inline]
     fn check_depth<T>(&mut self, f: impl FnOnce(&mut Self) -> Result<T>) -> Result<T> {
         if self.depth >= MAX_DEPTH {
             return Err(Error::new_static("reached maximum recursion depth"));
-=======
-    fn write_value(&mut self, v: &Value) -> Result<()> {
-        match v {
-            Value::Byte(v) => self.write_byte(*v),
-            Value::Short(v) => self.write_short(*v),
-            Value::Int(v) => self.write_int(*v),
-            Value::Long(v) => self.write_long(*v),
-            Value::Float(v) => self.write_float(*v),
-            Value::Double(v) => self.write_double(*v),
-            Value::ByteArray(v) => self.write_byte_array(v),
-            Value::String(v) => self.write_string(v),
-            Value::List(v) => self.write_any_list(v),
-            Value::Compound(v) => self.write_compound(v),
-            Value::IntArray(v) => self.write_int_array(v),
-            Value::LongArray(v) => self.write_long_array(v),
->>>>>>> 488038fe
         }
 
         self.depth += 1;
@@ -184,16 +113,12 @@
         Ok(self.slice.read_i64::<BigEndian>()?)
     }
 
-<<<<<<< HEAD
     fn read_float(&mut self) -> Result<f32> {
         Ok(self.slice.read_f32::<BigEndian>()?)
     }
 
     fn read_double(&mut self) -> Result<f64> {
         Ok(self.slice.read_f64::<BigEndian>()?)
-=======
-        Ok(self.writer.write_all(i8_slice_as_u8_slice(bytes))?)
->>>>>>> 488038fe
     }
 
     fn read_byte_array(&mut self) -> Result<Vec<i8>> {
@@ -219,7 +144,6 @@
         Ok(array)
     }
 
-<<<<<<< HEAD
     fn read_string(&mut self) -> Result<String> {
         let len = self.slice.read_u16::<BigEndian>()?.into();
 
@@ -238,45 +162,6 @@
             }
             Err(Cesu8DecodingError) => {
                 Err(Error::new_static("could not convert CESU-8 data to UTF-8"))
-=======
-    fn write_any_list(&mut self, list: &List) -> Result<()> {
-        match list {
-            List::End => {
-                self.write_tag(Tag::End)?;
-                // Length
-                self.writer.write_i32::<BigEndian>(0)?;
-                Ok(())
-            }
-            List::Byte(v) => {
-                self.write_tag(Tag::Byte)?;
-
-                match v.len().try_into() {
-                    Ok(len) => self.write_int(len)?,
-                    Err(_) => {
-                        return Err(Error::new_owned(format!(
-                            "byte list of length {} exceeds maximum of i32::MAX",
-                            v.len(),
-                        )))
-                    }
-                }
-
-                Ok(self.writer.write_all(i8_slice_as_u8_slice(v))?)
-            }
-            List::Short(sl) => self.write_list(sl, Tag::Short, |st, v| st.write_short(*v)),
-            List::Int(il) => self.write_list(il, Tag::Int, |st, v| st.write_int(*v)),
-            List::Long(ll) => self.write_list(ll, Tag::Long, |st, v| st.write_long(*v)),
-            List::Float(fl) => self.write_list(fl, Tag::Float, |st, v| st.write_float(*v)),
-            List::Double(dl) => self.write_list(dl, Tag::Double, |st, v| st.write_double(*v)),
-            List::ByteArray(v) => {
-                self.write_list(v, Tag::ByteArray, |st, v| st.write_byte_array(v))
-            }
-            List::String(v) => self.write_list(v, Tag::String, |st, v| st.write_string(v)),
-            List::List(v) => self.write_list(v, Tag::List, |st, v| st.write_any_list(v)),
-            List::Compound(v) => self.write_list(v, Tag::Compound, |st, v| st.write_compound(v)),
-            List::IntArray(v) => self.write_list(v, Tag::IntArray, |st, v| st.write_int_array(v)),
-            List::LongArray(v) => {
-                self.write_list(v, Tag::LongArray, |st, v| st.write_long_array(v))
->>>>>>> 488038fe
             }
         }
     }
