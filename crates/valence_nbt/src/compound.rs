use std::borrow::Borrow;
use std::fmt;
use std::hash::Hash;
use std::iter::FusedIterator;
use std::ops::{Index, IndexMut};

use crate::Value;

/// A map type with [`String`] keys and [`Value`] values.
#[derive(Clone, PartialEq, Default)]
#[cfg_attr(
    feature = "serde",
    derive(serde::Serialize, serde::Deserialize),
    serde(transparent)
)]
pub struct Compound {
    map: Map,
}

#[cfg(not(feature = "preserve_order"))]
type Map = std::collections::BTreeMap<String, Value>;

#[cfg(feature = "preserve_order")]
type Map = indexmap::IndexMap<String, Value>;

impl fmt::Debug for Compound {
    fn fmt(&self, f: &mut fmt::Formatter<'_>) -> fmt::Result {
        self.map.fmt(f)
    }
}

impl Compound {
    pub fn new() -> Self {
        Self { map: Map::new() }
    }

    pub fn with_capacity(cap: usize) -> Self {
        Self {
            #[cfg(not(feature = "preserve_order"))]
            map: {
                // BTreeMap does not have with_capacity.
                let _ = cap;
                Map::new()
            },
            #[cfg(feature = "preserve_order")]
            map: Map::with_capacity(cap),
        }
    }

    pub fn clear(&mut self) {
        self.map.clear();
    }

    pub fn get<Q>(&self, k: &Q) -> Option<&Value>
    where
        String: Borrow<Q>,
        Q: ?Sized + Eq + Ord + Hash,
    {
        self.map.get(k)
    }

    pub fn contains_key<Q>(&self, k: &Q) -> bool
    where
        String: Borrow<Q>,
        Q: ?Sized + Eq + Ord + Hash,
    {
        self.map.contains_key(k)
    }

    pub fn get_mut<Q>(&mut self, k: &Q) -> Option<&mut Value>
    where
        String: Borrow<Q>,
        Q: ?Sized + Eq + Ord + Hash,
    {
        self.map.get_mut(k)
    }

    pub fn get_key_value<Q>(&self, k: &Q) -> Option<(&String, &Value)>
    where
        String: Borrow<Q>,
        Q: ?Sized + Eq + Ord + Hash,
    {
        self.map.get_key_value(k)
    }

    pub fn insert<K, V>(&mut self, k: K, v: V) -> Option<Value>
    where
        K: Into<String>,
        V: Into<Value>,
    {
        self.map.insert(k.into(), v.into())
    }

    pub fn remove<Q>(&mut self, k: &Q) -> Option<Value>
    where
        String: Borrow<Q>,
        Q: ?Sized + Eq + Ord + Hash,
    {
        self.map.remove(k)
    }

    pub fn remove_entry<Q>(&mut self, k: &Q) -> Option<(String, Value)>
    where
        String: Borrow<Q>,
        Q: ?Sized + Eq + Ord + Hash,
    {
        self.map.remove_entry(k)
    }

    pub fn append(&mut self, other: &mut Self) {
        #[cfg(not(feature = "preserve_order"))]
        self.map.append(&mut other.map);

        #[cfg(feature = "preserve_order")]
        for (k, v) in std::mem::take(&mut other.map) {
            self.map.insert(k, v);
        }
    }

    pub fn entry<K>(&mut self, k: K) -> Entry
    where
        K: Into<String>,
    {
        #[cfg(not(feature = "preserve_order"))]
        use std::collections::btree_map::Entry as EntryImpl;

        #[cfg(feature = "preserve_order")]
        use indexmap::map::Entry as EntryImpl;

        match self.map.entry(k.into()) {
            EntryImpl::Vacant(ve) => Entry::Vacant(VacantEntry { ve }),
            EntryImpl::Occupied(oe) => Entry::Occupied(OccupiedEntry { oe }),
        }
    }

    pub fn len(&self) -> usize {
        self.map.len()
    }

    pub fn is_empty(&self) -> bool {
        self.map.is_empty()
    }

    pub fn iter(&self) -> Iter {
        Iter {
            iter: self.map.iter(),
        }
    }

    pub fn iter_mut(&mut self) -> IterMut {
        IterMut {
            iter: self.map.iter_mut(),
        }
    }

    pub fn keys(&self) -> Keys {
        Keys {
            iter: self.map.keys(),
        }
    }

    pub fn values(&self) -> Values {
        Values {
            iter: self.map.values(),
        }
    }

    pub fn values_mut(&mut self) -> ValuesMut {
        ValuesMut {
            iter: self.map.values_mut(),
        }
    }

    pub fn retain<F>(&mut self, f: F)
    where
        F: FnMut(&String, &mut Value) -> bool,
    {
        self.map.retain(f)
    }

<<<<<<< HEAD
    /// Checks if merging self compound with other compound will give any
    /// results.
    pub fn contains_compound(&self, other: &Compound) -> bool {
        for (name, value) in self.iter() {
            if let Some(other_value) = other.get(name) {
                if !match (value, other_value) {
                    (Value::Compound(this), Value::Compound(other)) => {
                        this.contains_compound(other)
                    }
                    (v, o) => v == o,
                } {
                    return false;
                }
            }
        }
        true
=======
    /// Inserts all items from `other` into `self` recursively.
    ///
    /// # Example
    ///
    /// ```
    /// use valence_nbt::compound;
    ///
    /// let mut this = compound! {
    ///     "foo" => 10,
    ///     "bar" => compound! {
    ///         "baz" => 20,
    ///     }
    /// };
    ///
    /// let other = compound! {
    ///     "foo" => 15,
    ///     "bar" => compound! {
    ///         "quux" => "hello",
    ///     }
    /// };
    ///
    /// this.merge(other);
    ///
    /// assert_eq!(
    ///     this,
    ///     compound! {
    ///         "foo" => 15,
    ///         "bar" => compound! {
    ///             "baz" => 20,
    ///             "quux" => "hello",
    ///         }
    ///     }
    /// );
    /// ```
    pub fn merge(&mut self, other: Compound) {
        for (k, v) in other {
            match (self.entry(k), v) {
                (Entry::Occupied(mut oe), Value::Compound(other)) => {
                    if let Value::Compound(this) = oe.get_mut() {
                        // Insert compound recursively.
                        this.merge(other);
                    }
                }
                (Entry::Occupied(mut oe), value) => {
                    oe.insert(value);
                }
                (Entry::Vacant(ve), value) => {
                    ve.insert(value);
                }
            }
        }
>>>>>>> 6338fc63
    }
}

impl Extend<(String, Value)> for Compound {
    fn extend<T>(&mut self, iter: T)
    where
        T: IntoIterator<Item = (String, Value)>,
    {
        self.map.extend(iter)
    }
}

impl FromIterator<(String, Value)> for Compound {
    fn from_iter<T>(iter: T) -> Self
    where
        T: IntoIterator<Item = (String, Value)>,
    {
        Self {
            map: Map::from_iter(iter),
        }
    }
}

pub enum Entry<'a> {
    Vacant(VacantEntry<'a>),
    Occupied(OccupiedEntry<'a>),
}

impl<'a> Entry<'a> {
    pub fn key(&self) -> &String {
        match self {
            Entry::Vacant(ve) => ve.key(),
            Entry::Occupied(oe) => oe.key(),
        }
    }

    pub fn or_insert(self, default: impl Into<Value>) -> &'a mut Value {
        match self {
            Entry::Vacant(ve) => ve.insert(default),
            Entry::Occupied(oe) => oe.into_mut(),
        }
    }

    pub fn or_insert_with<F, V>(self, default: F) -> &'a mut Value
    where
        F: FnOnce() -> V,
        V: Into<Value>,
    {
        match self {
            Entry::Vacant(ve) => ve.insert(default()),
            Entry::Occupied(oe) => oe.into_mut(),
        }
    }

    pub fn and_modify<F>(self, f: F) -> Self
    where
        F: FnOnce(&mut Value),
    {
        match self {
            Entry::Vacant(ve) => Entry::Vacant(ve),
            Entry::Occupied(mut oe) => {
                f(oe.get_mut());
                Entry::Occupied(oe)
            }
        }
    }
}

pub struct VacantEntry<'a> {
    #[cfg(not(feature = "preserve_order"))]
    ve: std::collections::btree_map::VacantEntry<'a, String, Value>,
    #[cfg(feature = "preserve_order")]
    ve: indexmap::map::VacantEntry<'a, String, Value>,
}

impl<'a> VacantEntry<'a> {
    pub fn key(&self) -> &String {
        self.ve.key()
    }

    pub fn insert(self, v: impl Into<Value>) -> &'a mut Value {
        self.ve.insert(v.into())
    }
}

pub struct OccupiedEntry<'a> {
    #[cfg(not(feature = "preserve_order"))]
    oe: std::collections::btree_map::OccupiedEntry<'a, String, Value>,
    #[cfg(feature = "preserve_order")]
    oe: indexmap::map::OccupiedEntry<'a, String, Value>,
}

impl<'a> OccupiedEntry<'a> {
    pub fn key(&self) -> &String {
        self.oe.key()
    }

    pub fn get(&self) -> &Value {
        self.oe.get()
    }

    pub fn get_mut(&mut self) -> &mut Value {
        self.oe.get_mut()
    }

    pub fn into_mut(self) -> &'a mut Value {
        self.oe.into_mut()
    }

    pub fn insert(&mut self, v: impl Into<Value>) -> Value {
        self.oe.insert(v.into())
    }

    pub fn remove(self) -> Value {
        self.oe.remove()
    }
}

impl<Q> Index<&'_ Q> for Compound
where
    String: Borrow<Q>,
    Q: ?Sized + Eq + Ord + Hash,
{
    type Output = Value;

    fn index(&self, index: &Q) -> &Self::Output {
        self.map.index(index)
    }
}

impl<Q> IndexMut<&'_ Q> for Compound
where
    String: Borrow<Q>,
    Q: ?Sized + Eq + Ord + Hash,
{
    fn index_mut(&mut self, index: &Q) -> &mut Self::Output {
        self.map.get_mut(index).expect("no entry found for key")
    }
}

macro_rules! impl_iterator_traits {
    (($name:ident $($generics:tt)*) => $item:ty) => {
        impl $($generics)* Iterator for $name $($generics)* {
            type Item = $item;
            #[inline]
            fn next(&mut self) -> Option<Self::Item> {
                self.iter.next()
            }
            #[inline]
            fn size_hint(&self) -> (usize, Option<usize>) {
                self.iter.size_hint()
            }
        }

        #[cfg(feature = "preserve_order")]
        impl $($generics)* DoubleEndedIterator for $name $($generics)* {
            #[inline]
            fn next_back(&mut self) -> Option<Self::Item> {
                self.iter.next_back()
            }
        }

        impl $($generics)* ExactSizeIterator for $name $($generics)* {
            #[inline]
            fn len(&self) -> usize {
                self.iter.len()
            }
        }

        impl $($generics)* FusedIterator for $name $($generics)* {}
    }
}

impl<'a> IntoIterator for &'a Compound {
    type Item = (&'a String, &'a Value);
    type IntoIter = Iter<'a>;

    fn into_iter(self) -> Self::IntoIter {
        Iter {
            iter: self.map.iter(),
        }
    }
}

#[derive(Clone)]
pub struct Iter<'a> {
    #[cfg(not(feature = "preserve_order"))]
    iter: std::collections::btree_map::Iter<'a, String, Value>,
    #[cfg(feature = "preserve_order")]
    iter: indexmap::map::Iter<'a, String, Value>,
}

impl_iterator_traits!((Iter<'a>) => (&'a String, &'a Value));

impl<'a> IntoIterator for &'a mut Compound {
    type Item = (&'a String, &'a mut Value);
    type IntoIter = IterMut<'a>;

    fn into_iter(self) -> Self::IntoIter {
        IterMut {
            iter: self.map.iter_mut(),
        }
    }
}

pub struct IterMut<'a> {
    #[cfg(not(feature = "preserve_order"))]
    iter: std::collections::btree_map::IterMut<'a, String, Value>,
    #[cfg(feature = "preserve_order")]
    iter: indexmap::map::IterMut<'a, String, Value>,
}

impl_iterator_traits!((IterMut<'a>) => (&'a String, &'a mut Value));

impl IntoIterator for Compound {
    type Item = (String, Value);
    type IntoIter = IntoIter;

    fn into_iter(self) -> Self::IntoIter {
        IntoIter {
            iter: self.map.into_iter(),
        }
    }
}

pub struct IntoIter {
    #[cfg(not(feature = "preserve_order"))]
    iter: std::collections::btree_map::IntoIter<String, Value>,
    #[cfg(feature = "preserve_order")]
    iter: indexmap::map::IntoIter<String, Value>,
}

impl_iterator_traits!((IntoIter) => (String, Value));

#[derive(Clone)]
pub struct Keys<'a> {
    #[cfg(not(feature = "preserve_order"))]
    iter: std::collections::btree_map::Keys<'a, String, Value>,
    #[cfg(feature = "preserve_order")]
    iter: indexmap::map::Keys<'a, String, Value>,
}

impl_iterator_traits!((Keys<'a>) => &'a String);

#[derive(Clone)]
pub struct Values<'a> {
    #[cfg(not(feature = "preserve_order"))]
    iter: std::collections::btree_map::Values<'a, String, Value>,
    #[cfg(feature = "preserve_order")]
    iter: indexmap::map::Values<'a, String, Value>,
}

impl_iterator_traits!((Values<'a>) => &'a Value);

pub struct ValuesMut<'a> {
    #[cfg(not(feature = "preserve_order"))]
    iter: std::collections::btree_map::ValuesMut<'a, String, Value>,
    #[cfg(feature = "preserve_order")]
    iter: indexmap::map::ValuesMut<'a, String, Value>,
}

impl_iterator_traits!((ValuesMut<'a>) => &'a mut Value);

#[cfg(test)]
mod tests {
    #[cfg(feature = "preserve_order")]
    #[test]
    fn compound_preserves_order() {
        use super::*;

        let letters = ["g", "b", "d", "e", "h", "z", "m", "a", "q"];

        let mut c = Compound::new();
        for l in letters {
            c.insert(l, 0_i8);
        }

        for (k, l) in c.keys().zip(letters) {
            assert_eq!(k, l);
        }
    }
}<|MERGE_RESOLUTION|>--- conflicted
+++ resolved
@@ -178,7 +178,6 @@
         self.map.retain(f)
     }
 
-<<<<<<< HEAD
     /// Checks if merging self compound with other compound will give any
     /// results.
     pub fn contains_compound(&self, other: &Compound) -> bool {
@@ -195,7 +194,8 @@
             }
         }
         true
-=======
+    }
+
     /// Inserts all items from `other` into `self` recursively.
     ///
     /// # Example
@@ -247,7 +247,6 @@
                 }
             }
         }
->>>>>>> 6338fc63
     }
 }
 
