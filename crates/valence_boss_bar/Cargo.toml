[package]
name = "valence_boss_bar"
description = "Boss bar API for Valence"
readme = "README.md"
keywords = ["minecraft", "bossbar", "api"]
documentation.workspace = true
version.workspace = true
edition.workspace = true

[dependencies]
valence_entity.workspace = true
<<<<<<< HEAD
valence_client.workspace = true
valence_packet.workspace = true
valence_layer.workspace = true
uuid.workspace = true
=======
valence_server.workspace = true
>>>>>>> ca25a466
bitfield-struct.workspace = true
bevy_app.workspace = true
bevy_ecs.workspace = true<|MERGE_RESOLUTION|>--- conflicted
+++ resolved
@@ -9,14 +9,7 @@
 
 [dependencies]
 valence_entity.workspace = true
-<<<<<<< HEAD
-valence_client.workspace = true
-valence_packet.workspace = true
-valence_layer.workspace = true
-uuid.workspace = true
-=======
 valence_server.workspace = true
->>>>>>> ca25a466
 bitfield-struct.workspace = true
 bevy_app.workspace = true
 bevy_ecs.workspace = true