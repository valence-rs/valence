--- conflicted
+++ resolved
@@ -23,15 +23,8 @@
 use valence_protocol::packets::play::particle_s2c::Particle;
 use valence_protocol::packets::play::{ParticleS2c, PlaySoundS2c};
 use valence_protocol::sound::{Sound, SoundCategory, SoundId};
-<<<<<<< HEAD
-use valence_protocol::{
-    BlockPos, BlockState, ChunkPos, CompressionThreshold, Encode, Ident, Packet,
-};
-use valence_registry::biome::BiomeRegistry;
-=======
 use valence_protocol::{BiomePos, BlockPos, ChunkPos, CompressionThreshold, Encode, Ident, Packet};
 use valence_registry::biome::{BiomeId, BiomeRegistry};
->>>>>>> 1ddde719
 use valence_registry::DimensionTypeRegistry;
 use valence_server_common::Server;
 
@@ -261,9 +254,6 @@
 
         self.chunks.shrink_to_fit();
         self.messages.shrink_to_fit();
-<<<<<<< HEAD
-        self.block_update_buf.shrink_to_fit();
-=======
     }
 
     pub fn block(&self, pos: impl Into<BlockPos>) -> Option<BlockRef> {
@@ -364,7 +354,6 @@
         let z = pos.z.rem_euclid(4) as u32;
 
         Some(chunk.set_biome(x, y, z, biome))
->>>>>>> 1ddde719
     }
 
     pub(crate) fn info(&self) -> &ChunkLayerInfo {
