use std::borrow::Cow;
use std::collections::BTreeSet;
use std::fmt;
use std::net::IpAddr;
use std::time::Instant;

use bevy_app::prelude::*;
use bevy_ecs::prelude::*;
use bevy_ecs::query::WorldQuery;
use bevy_ecs::system::Command;
use byteorder::{NativeEndian, ReadBytesExt};
use bytes::{Bytes, BytesMut};
use derive_more::{Deref, DerefMut, From, Into};
use tracing::warn;
use uuid::Uuid;
use valence_entity::player::PlayerEntityBundle;
use valence_entity::query::EntityInitQuery;
use valence_entity::tracked_data::TrackedData;
use valence_entity::{
    ClearEntityChangesSet, EntityId, EntityStatus, OldPosition, Position, Velocity,
};
use valence_math::{DVec3, Vec3};
use valence_protocol::encode::{PacketEncoder, WritePacket};
use valence_protocol::packets::play::chunk_biome_data_s2c::ChunkBiome;
use valence_protocol::packets::play::game_state_change_s2c::GameEventKind;
use valence_protocol::packets::play::particle_s2c::Particle;
use valence_protocol::packets::play::{
    ChunkBiomeDataS2c, ChunkLoadDistanceS2c, ChunkRenderDistanceCenterS2c, DeathMessageS2c,
    DisconnectS2c, EntitiesDestroyS2c, EntityStatusS2c, EntityTrackerUpdateS2c,
    EntityVelocityUpdateS2c, GameStateChangeS2c, ParticleS2c, PlaySoundS2c, UnloadChunkS2c,
};
use valence_protocol::profile::Property;
use valence_protocol::sound::{Sound, SoundCategory, SoundId};
use valence_protocol::text::{IntoText, Text};
use valence_protocol::var_int::VarInt;
use valence_protocol::{BlockPos, Encode, GameMode, Packet};
use valence_registry::RegistrySet;
use valence_server_common::{Despawned, UniqueId};

use crate::layer::{ChunkLayer, EntityLayer, UpdateLayersPostClientSet, UpdateLayersPreClientSet};
use crate::ChunkView;

pub struct ClientPlugin;

/// The [`SystemSet`] in [`PostUpdate`] where clients have their packet buffer
/// flushed. Any system that writes packets to clients should happen _before_
/// this. Otherwise, the data will arrive one tick late.
#[derive(SystemSet, Copy, Clone, PartialEq, Eq, Hash, Debug)]
pub struct FlushPacketsSet;

/// The [`SystemSet`] in [`PreUpdate`] where new clients should be
/// spawned. Systems that need to perform initialization work on clients before
/// users get access to it should run _after_ this set.
#[derive(SystemSet, Copy, Clone, PartialEq, Eq, Hash, Debug)]
pub struct SpawnClientsSet;

/// The system set where various facets of the client are updated. Systems that
/// modify layers should run _before_ this.
#[derive(SystemSet, Copy, Clone, PartialEq, Eq, Hash, Debug)]
pub struct UpdateClientsSet;

impl Plugin for ClientPlugin {
    fn build(&self, app: &mut App) {
        app.add_systems(
            PostUpdate,
            (
                (
                    crate::spawn::initial_join.after(RegistrySet),
                    update_chunk_load_dist,
                    handle_layer_messages.after(update_chunk_load_dist),
                    update_view_and_layers
                        .after(crate::spawn::initial_join)
                        .after(handle_layer_messages),
                    cleanup_chunks_after_client_despawn.after(update_view_and_layers),
                    crate::spawn::update_respawn_position.after(update_view_and_layers),
                    crate::spawn::respawn.after(crate::spawn::update_respawn_position),
                    update_old_view_dist.after(update_view_and_layers),
                    update_game_mode,
                    update_tracked_data,
                    init_tracked_data,
                )
                    .in_set(UpdateClientsSet),
                flush_packets.in_set(FlushPacketsSet),
            ),
        )
        .configure_set(PreUpdate, SpawnClientsSet)
        .configure_sets(
            PostUpdate,
            (
                UpdateClientsSet
                    .after(UpdateLayersPreClientSet)
                    .before(UpdateLayersPostClientSet)
                    .before(FlushPacketsSet),
                ClearEntityChangesSet.after(UpdateClientsSet),
                FlushPacketsSet,
            ),
        );
    }
}

/// The bundle of components needed for clients to function. All components are
/// required unless otherwise stated.
#[derive(Bundle)]
pub struct ClientBundle {
    pub marker: ClientMarker,
    pub client: Client,
    pub settings: crate::client_settings::ClientSettings,
    pub entity_remove_buf: EntityRemoveBuf,
    pub username: Username,
    pub ip: Ip,
    pub properties: Properties,
    pub respawn_pos: crate::spawn::RespawnPosition,
    pub op_level: crate::op_level::OpLevel,
    pub action_sequence: crate::action::ActionSequence,
    pub view_distance: ViewDistance,
    pub old_view_distance: OldViewDistance,
    pub visible_chunk_layer: VisibleChunkLayer,
    pub old_visible_chunk_layer: OldVisibleChunkLayer,
    pub visible_entity_layers: VisibleEntityLayers,
    pub old_visible_entity_layers: OldVisibleEntityLayers,
    pub keepalive_state: crate::keepalive::KeepaliveState,
    pub ping: crate::keepalive::Ping,
    pub teleport_state: crate::teleport::TeleportState,
    pub game_mode: GameMode,
    pub prev_game_mode: crate::spawn::PrevGameMode,
    pub death_location: crate::spawn::DeathLocation,
    pub is_hardcore: crate::spawn::IsHardcore,
    pub hashed_seed: crate::spawn::HashedSeed,
    pub reduced_debug_info: crate::spawn::ReducedDebugInfo,
    pub has_respawn_screen: crate::spawn::HasRespawnScreen,
    pub is_debug: crate::spawn::IsDebug,
    pub is_flat: crate::spawn::IsFlat,
    pub portal_cooldown: crate::spawn::PortalCooldown,
    pub flying_speed: crate::abilities::FlyingSpeed,
    pub fov_modifier: crate::abilities::FovModifier,
    pub player_abilities_flags: crate::abilities::PlayerAbilitiesFlags,
    pub player: PlayerEntityBundle,
}

impl ClientBundle {
    pub fn new(args: ClientBundleArgs) -> Self {
        Self {
            marker: ClientMarker,
            client: Client {
                conn: args.conn,
                enc: args.enc,
            },
            settings: Default::default(),
            entity_remove_buf: Default::default(),
            username: Username(args.username),
            ip: Ip(args.ip),
            properties: Properties(args.properties),
            respawn_pos: Default::default(),
            op_level: Default::default(),
            action_sequence: Default::default(),
            view_distance: Default::default(),
            old_view_distance: OldViewDistance(2),
            visible_chunk_layer: Default::default(),
            old_visible_chunk_layer: OldVisibleChunkLayer(Entity::PLACEHOLDER),
            visible_entity_layers: Default::default(),
            old_visible_entity_layers: OldVisibleEntityLayers(BTreeSet::new()),
            keepalive_state: crate::keepalive::KeepaliveState::new(),
            ping: Default::default(),
            teleport_state: crate::teleport::TeleportState::new(),
            game_mode: GameMode::default(),
            prev_game_mode: Default::default(),
            death_location: Default::default(),
            is_hardcore: Default::default(),
            is_flat: Default::default(),
            has_respawn_screen: Default::default(),
            hashed_seed: Default::default(),
            reduced_debug_info: Default::default(),
            is_debug: Default::default(),
            portal_cooldown: Default::default(),
            flying_speed: Default::default(),
            fov_modifier: Default::default(),
            player_abilities_flags: Default::default(),
            player: PlayerEntityBundle {
                uuid: UniqueId(args.uuid),
                ..Default::default()
            },
        }
    }
}

/// Arguments for [`ClientBundle::new`].
pub struct ClientBundleArgs {
    /// The username for the client.
    pub username: String,
    /// UUID of the client.
    pub uuid: Uuid,
    /// IP address of the client.
    pub ip: IpAddr,
    /// Properties of this client from the game profile.
    pub properties: Vec<Property>,
    /// The abstract socket connection.
    pub conn: Box<dyn ClientConnection>,
    /// The packet encoder to use. This should be in sync with [`Self::conn`].
    pub enc: PacketEncoder,
}

/// Marker [`Component`] for client entities. This component should exist even
/// if the client is disconnected.
#[derive(Component, Copy, Clone)]
pub struct ClientMarker;

/// The main client component. Contains the underlying network connection and
/// packet buffer.
///
/// The component is removed when the client is disconnected. You are allowed to
/// remove the component yourself.
#[derive(Component)]
pub struct Client {
    conn: Box<dyn ClientConnection>,
    pub(crate) enc: PacketEncoder,
}

/// Represents the bidirectional packet channel between the server and a client
/// in the "play" state.
pub trait ClientConnection: Send + Sync + 'static {
    /// Sends encoded clientbound packet data. This function must not block and
    /// the data should be sent as soon as possible.
    fn try_send(&mut self, bytes: BytesMut) -> anyhow::Result<()>;
    /// Receives the next pending serverbound packet. This must return
    /// immediately without blocking.
    fn try_recv(&mut self) -> anyhow::Result<Option<ReceivedPacket>>;
    /// The number of pending packets waiting to be received via
    /// [`Self::try_recv`].
    fn len(&self) -> usize;

    fn is_empty(&self) -> bool {
        self.len() == 0
    }
}

#[derive(Clone, Debug)]
pub struct ReceivedPacket {
    /// The moment in time this packet arrived. This is _not_ the instant this
    /// packet was returned from [`ClientConnection::try_recv`].
    pub timestamp: Instant,
    /// This packet's ID.
    pub id: i32,
    /// The content of the packet, excluding the leading varint packet ID.
    pub body: Bytes,
}

impl Drop for Client {
    fn drop(&mut self) {
        _ = self.flush_packets();
    }
}

/// Writes packets into this client's packet buffer. The buffer is flushed at
/// the end of the tick.
impl WritePacket for Client {
    fn write_packet_fallible<P>(&mut self, packet: &P) -> anyhow::Result<()>
    where
        P: Packet + Encode,
    {
        self.enc.write_packet_fallible(packet)
    }

    fn write_packet_bytes(&mut self, bytes: &[u8]) {
        self.enc.write_packet_bytes(bytes)
    }
}

impl Client {
    pub fn connection(&self) -> &dyn ClientConnection {
        self.conn.as_ref()
    }

    pub fn connection_mut(&mut self) -> &mut dyn ClientConnection {
        self.conn.as_mut()
    }

    /// Flushes the packet queue to the underlying connection.
    ///
    /// This is called automatically at the end of the tick and when the client
    /// is dropped. Unless you're in a hurry, there's usually no reason to
    /// call this method yourself.
    ///
    /// Returns an error if flushing was unsuccessful.
    pub fn flush_packets(&mut self) -> anyhow::Result<()> {
        let bytes = self.enc.take();
        if !bytes.is_empty() {
            self.conn.try_send(bytes)
        } else {
            Ok(())
        }
    }

    /// Kills the client and shows `message` on the death screen. If an entity
    /// killed the player, you should supply it as `killer`.
    pub fn kill<'a>(&mut self, message: impl IntoText<'a>) {
        self.write_packet(&DeathMessageS2c {
            player_id: VarInt(0),
            message: message.into_cow_text(),
        });
    }

    /// Respawns client. Optionally can roll the credits before respawning.
    pub fn win_game(&mut self, show_credits: bool) {
        self.write_packet(&GameStateChangeS2c {
            kind: GameEventKind::WinGame,
            value: if show_credits { 1.0 } else { 0.0 },
        });
    }

    /// Puts a particle effect at the given position, only for this client.
    pub fn play_particle(
        &mut self,
        particle: &Particle,
        long_distance: bool,
        position: impl Into<DVec3>,
        offset: impl Into<Vec3>,
        max_speed: f32,
        count: i32,
    ) {
        self.write_packet(&ParticleS2c {
            particle: Cow::Borrowed(particle),
            long_distance,
            position: position.into(),
            offset: offset.into(),
            max_speed,
            count,
        })
    }

    /// Plays a sound effect at the given position, only for this client.
    pub fn play_sound(
        &mut self,
        sound: Sound,
        category: SoundCategory,
        position: impl Into<DVec3>,
        volume: f32,
        pitch: f32,
    ) {
        let position = position.into();

        self.write_packet(&PlaySoundS2c {
            id: SoundId::Direct {
                id: sound.to_ident().into(),
                range: None,
            },
            category,
            position: (position * 8.0).as_ivec3(),
            volume,
            pitch,
            seed: rand::random(),
        });
    }

    /// `velocity` is in m/s.
    pub fn set_velocity(&mut self, velocity: impl Into<Vec3>) {
        self.write_packet(&EntityVelocityUpdateS2c {
            entity_id: VarInt(0),
            velocity: Velocity(velocity.into()).to_packet_units(),
        });
    }

    /// Triggers an [`EntityStatus`].
    ///
    /// The status is only visible to this client.
    pub fn trigger_status(&mut self, status: EntityStatus) {
        self.write_packet(&EntityStatusS2c {
            entity_id: 0,
            entity_status: status as u8,
        });
    }
}

/// A [`Command`] to disconnect a [`Client`] with a displayed reason.
#[derive(Clone, PartialEq, Debug)]
pub struct DisconnectClient {
    pub client: Entity,
    pub reason: Text,
}

impl Command for DisconnectClient {
    fn apply(self, world: &mut World) {
        if let Some(mut entity) = world.get_entity_mut(self.client) {
            if let Some(mut client) = entity.get_mut::<Client>() {
                client.write_packet(&DisconnectS2c {
                    reason: self.reason.into(),
                });

                entity.remove::<Client>();
            }
        }
    }
}

/// Contains a list of Minecraft entities that need to be despawned. Entity IDs
/// in this list will be despawned all at once at the end of the tick.
///
/// You should not need to use this directly under normal circumstances.
#[derive(Component, Default, Debug)]
pub struct EntityRemoveBuf(Vec<VarInt>);

impl EntityRemoveBuf {
    pub fn push(&mut self, entity_id: i32) {
        debug_assert!(
            entity_id != 0,
            "removing entity with protocol ID 0 (which should be reserved for clients)"
        );

        self.0.push(VarInt(entity_id));
    }

    /// Sends the entity remove packet and clears the buffer. Does nothing if
    /// the buffer is empty.
    pub fn send_and_clear(&mut self, mut w: impl WritePacket) {
        if !self.0.is_empty() {
            w.write_packet(&EntitiesDestroyS2c {
                entity_ids: Cow::Borrowed(&self.0),
            });

            self.0.clear();
        }
    }
}

#[derive(Component, Clone, PartialEq, Eq, Default, Debug, Deref)]
pub struct Username(pub String);

impl fmt::Display for Username {
    fn fmt(&self, f: &mut fmt::Formatter) -> fmt::Result {
        self.0.fmt(f)
    }
}

/// Player properties from the game profile.
#[derive(Component, Clone, PartialEq, Eq, Default, Debug, Deref, DerefMut, From, Into)]
pub struct Properties(pub Vec<Property>);

impl Properties {
    /// Finds the property with the name "textures".
    pub fn textures(&self) -> Option<&Property> {
        self.0.iter().find(|p| p.name == "textures")
    }

    /// Finds the property with the name "textures" mutably.
    pub fn textures_mut(&mut self) -> Option<&mut Property> {
        self.0.iter_mut().find(|p| p.name == "textures")
    }
}

#[derive(Clone, PartialEq, Eq, Debug)]
pub struct PropertyValue {
    pub value: String,
    pub signature: Option<String>,
}

#[derive(Component, Clone, PartialEq, Eq, Debug, Deref)]
pub struct Ip(pub IpAddr);

#[derive(Component, Clone, PartialEq, Eq, Debug, Deref)]
pub struct ViewDistance(u8);

impl ViewDistance {
    pub fn new(dist: u8) -> Self {
        let mut new = Self(0);
        new.set(dist);
        new
    }

    pub fn get(&self) -> u8 {
        self.0
    }

    /// `dist` is clamped to `2..=32`.
    pub fn set(&mut self, dist: u8) {
        self.0 = dist.clamp(2, 32);
    }
}

impl Default for ViewDistance {
    fn default() -> Self {
        Self(2)
    }
}

/// The [`ViewDistance`] at the end of the previous tick. Automatically updated
/// as [`ViewDistance`] is changed.
#[derive(Component, Clone, PartialEq, Eq, Default, Debug, Deref)]
pub struct OldViewDistance(u8);

impl OldViewDistance {
    pub fn get(&self) -> u8 {
        self.0
    }
}

#[derive(WorldQuery, Copy, Clone, Debug)]
pub struct View {
    pub pos: &'static Position,
    pub view_dist: &'static ViewDistance,
}

impl ViewItem<'_> {
    pub fn get(&self) -> ChunkView {
        ChunkView::new(self.pos.0.into(), self.view_dist.0)
    }
}

#[derive(WorldQuery, Copy, Clone, Debug)]
pub struct OldView {
    pub old_pos: &'static OldPosition,
    pub old_view_dist: &'static OldViewDistance,
}

impl OldViewItem<'_> {
    pub fn get(&self) -> ChunkView {
        ChunkView::new(self.old_pos.get().into(), self.old_view_dist.0)
    }
}

/// A [`Component`] containing a handle to the [`ChunkLayer`] a client can
/// see.
///
/// A client can only see one chunk layer at a time. Mutating this component
/// will cause the client to respawn in the new chunk layer.
#[derive(Component, Copy, Clone, PartialEq, Eq, Debug, Deref, DerefMut)]
pub struct VisibleChunkLayer(pub Entity);

impl Default for VisibleChunkLayer {
    fn default() -> Self {
        Self(Entity::PLACEHOLDER)
    }
}

/// The value of [`VisibleChunkLayer`] from the end of the previous tick.
#[derive(Component, PartialEq, Eq, Debug, Deref)]
pub struct OldVisibleChunkLayer(Entity);

impl OldVisibleChunkLayer {
    pub fn get(&self) -> Entity {
        self.0
    }
}

/// A [`Component`] containing the set of [`EntityLayer`]s a client can see.
/// All Minecraft entities from all layers in this set are potentially visible
/// to the client.
///
/// This set can be mutated at any time to change which entity layers are
/// visible to the client. [`Despawned`] entity layers are automatically
/// removed.
#[derive(Component, Default, Debug)]
pub struct VisibleEntityLayers(pub BTreeSet<Entity>);

/// The value of [`VisibleEntityLayers`] from the end of the previous tick.
#[derive(Component, Default, Debug, Deref)]
pub struct OldVisibleEntityLayers(BTreeSet<Entity>);

impl OldVisibleEntityLayers {
    pub fn get(&self) -> &BTreeSet<Entity> {
        &self.0
    }
}

/// A system for adding [`Despawned`] components to disconnected clients. This
/// works by listening for removed [`Client`] components.
pub fn despawn_disconnected_clients(
    mut commands: Commands,
    mut disconnected_clients: RemovedComponents<Client>,
) {
    for entity in disconnected_clients.iter() {
        if let Some(mut entity) = commands.get_entity(entity) {
            entity.insert(Despawned);
        }
    }
}

fn update_chunk_load_dist(
    mut clients: Query<(&mut Client, &ViewDistance, &OldViewDistance), Changed<ViewDistance>>,
) {
    for (mut client, dist, old_dist) in &mut clients {
        if client.is_added() {
            // Join game packet includes the view distance.
            continue;
        }

        if dist.0 != old_dist.0 {
            // Note: This packet is just aesthetic.
            client.write_packet(&ChunkLoadDistanceS2c {
                view_distance: VarInt(dist.0.into()),
            });
        }
    }
}

fn handle_layer_messages(
    mut clients: Query<(
        Entity,
        &EntityId,
        &mut Client,
        &mut EntityRemoveBuf,
        OldView,
        &OldVisibleChunkLayer,
        &mut VisibleEntityLayers,
        &OldVisibleEntityLayers,
    )>,
    chunk_layers: Query<&ChunkLayer>,
    entity_layers: Query<&EntityLayer>,
    entities: Query<(EntityInitQuery, &OldPosition)>,
) {
    clients.par_iter_mut().for_each_mut(
        |(
            self_entity,
            self_entity_id,
            mut client,
            mut remove_buf,
            old_view,
            old_visible_chunk_layer,
            mut visible_entity_layers,
            old_visible_entity_layers,
        )| {
            let block_pos = BlockPos::from(old_view.old_pos.get());
            let old_view = old_view.get();

            fn in_radius(p0: BlockPos, p1: BlockPos, radius_squared: u32) -> bool {
                let dist_squared =
                    (p1.x - p0.x).pow(2) + (p1.y - p0.y).pow(2) + (p1.z - p0.z).pow(2);

                dist_squared as u32 <= radius_squared
            }

            // Chunk layer messages
            if let Ok(chunk_layer) = chunk_layers.get(old_visible_chunk_layer.get()) {
                let messages = chunk_layer.messages();
                let bytes = messages.bytes();

                // Global messages
                for (msg, range) in messages.iter_global() {
                    match msg {
                        crate::layer::chunk::GlobalMsg::Packet => {
                            client.write_packet_bytes(&bytes[range]);
                        }
                        crate::layer::chunk::GlobalMsg::PacketExcept { except } => {
                            if self_entity != except {
                                client.write_packet_bytes(&bytes[range]);
                            }
                        }
                    }
                }

                let mut chunk_biome_buf = vec![];

                // Local messages
                messages.query_local(old_view, |msg, range| match msg {
                    crate::layer::chunk::LocalMsg::PacketAt { .. } => {
                        client.write_packet_bytes(&bytes[range]);
                    }
                    crate::layer::chunk::LocalMsg::PacketAtExcept { except, .. } => {
                        if self_entity != except {
                            client.write_packet_bytes(&bytes[range]);
                        }
                    }
                    crate::layer::chunk::LocalMsg::RadiusAt {
                        center,
                        radius_squared,
                    } => {
                        if in_radius(block_pos, center, radius_squared) {
                            client.write_packet_bytes(&bytes[range]);
                        }
                    }
                    crate::layer::chunk::LocalMsg::RadiusAtExcept {
                        center,
                        radius_squared,
                        except,
                    } => {
                        if self_entity != except && in_radius(block_pos, center, radius_squared) {
                            client.write_packet_bytes(&bytes[range]);
                        }
                    }
                    crate::layer::chunk::LocalMsg::ChangeBiome { pos } => {
                        chunk_biome_buf.push(ChunkBiome {
                            pos,
                            data: &bytes[range],
                        });
                    }
                    crate::layer::chunk::LocalMsg::ChangeChunkState { pos } => {
                        match &bytes[range] {
                            [ChunkLayer::LOAD, .., ChunkLayer::UNLOAD] => {
                                // Chunk is being loaded and unloaded on the
                                // same tick, so there's no need to do anything.
                                debug_assert!(chunk_layer.chunk(pos).is_none());
                            }
                            [.., ChunkLayer::LOAD | ChunkLayer::OVERWRITE] => {
                                // Load chunk.
                                let chunk = chunk_layer.chunk(pos).expect("chunk must exist");
                                chunk.write_init_packets(&mut *client, pos, chunk_layer.info());
                                chunk.inc_viewer_count();
                            }
                            [.., ChunkLayer::UNLOAD] => {
                                // Unload chunk.
                                client.write_packet(&UnloadChunkS2c { pos });
                                debug_assert!(chunk_layer.chunk(pos).is_none());
                            }
                            _ => unreachable!("invalid message data while changing chunk state"),
                        }
                    }
                });

                if !chunk_biome_buf.is_empty() {
                    client.write_packet(&ChunkBiomeDataS2c {
                        chunks: chunk_biome_buf.into(),
                    });
                }
            }

            // Entity layer messages
            for &layer_id in &old_visible_entity_layers.0 {
                if let Ok(layer) = entity_layers.get(layer_id) {
                    let messages = layer.messages();
                    let bytes = messages.bytes();

                    // Global messages
                    for (msg, range) in messages.iter_global() {
                        match msg {
                            crate::layer::entity::GlobalMsg::Packet => {
                                client.write_packet_bytes(&bytes[range]);
                            }
                            crate::layer::entity::GlobalMsg::PacketExcept { except } => {
                                if self_entity != except {
                                    client.write_packet_bytes(&bytes[range]);
                                }
                            }
                            crate::layer::entity::GlobalMsg::DespawnLayer => {
                                // Remove this entity layer. The changes to the visible entity layer
                                // set will be detected by the `update_view_and_layers` system and
                                // despawning of entities will happen there.
                                visible_entity_layers.0.remove(&layer_id);
                            }
                        }
                    }

                    // Local messages
                    messages.query_local(old_view, |msg, range| match msg {
                        crate::layer::entity::LocalMsg::DespawnEntity { pos: _, dest_layer } => {
                            if !old_visible_entity_layers.0.contains(&dest_layer) {
                                let mut bytes = &bytes[range];

                                while let Ok(id) = bytes.read_i32::<NativeEndian>() {
                                    if self_entity_id.get() != id {
                                        remove_buf.push(id);
                                    }
                                }
                            }
                        }
                        crate::layer::entity::LocalMsg::DespawnEntityTransition {
                            pos: _,
                            dest_pos,
                        } => {
                            if !old_view.contains(dest_pos) {
                                let mut bytes = &bytes[range];

                                while let Ok(id) = bytes.read_i32::<NativeEndian>() {
                                    if self_entity_id.get() != id {
                                        remove_buf.push(id);
                                    }
                                }
                            }
                        }
                        crate::layer::entity::LocalMsg::SpawnEntity { pos: _, src_layer } => {
                            if !old_visible_entity_layers.0.contains(&src_layer) {
                                let mut bytes = &bytes[range];

                                while let Ok(u64) = bytes.read_u64::<NativeEndian>() {
                                    let entity = Entity::from_bits(u64);

                                    if self_entity != entity {
                                        if let Ok((init, old_pos)) = entities.get(entity) {
                                            remove_buf.send_and_clear(&mut *client);

                                            // Spawn at the entity's old position since we may get a
                                            // relative movement packet for this entity in a later
                                            // iteration of the loop.
                                            init.write_init_packets(old_pos.get(), &mut *client);
                                        }
                                    }
                                }
                            }
                        }
                        crate::layer::entity::LocalMsg::SpawnEntityTransition {
                            pos: _,
                            src_pos,
                        } => {
                            if !old_view.contains(src_pos) {
                                let mut bytes = &bytes[range];

                                while let Ok(u64) = bytes.read_u64::<NativeEndian>() {
                                    let entity = Entity::from_bits(u64);

                                    if self_entity != entity {
                                        if let Ok((init, old_pos)) = entities.get(entity) {
                                            remove_buf.send_and_clear(&mut *client);

                                            // Spawn at the entity's old position since we may get a
                                            // relative movement packet for this entity in a later
                                            // iteration of the loop.
                                            init.write_init_packets(old_pos.get(), &mut *client);
                                        }
                                    }
                                }
                            }
                        }
                        crate::layer::entity::LocalMsg::PacketAt { pos: _ } => {
                            client.write_packet_bytes(&bytes[range]);
                        }
                        crate::layer::entity::LocalMsg::PacketAtExcept { pos: _, except } => {
                            if self_entity != except {
                                client.write_packet_bytes(&bytes[range]);
                            }
                        }
                        crate::layer::entity::LocalMsg::RadiusAt {
                            center,
                            radius_squared,
                        } => {
                            if in_radius(block_pos, center, radius_squared) {
                                client.write_packet_bytes(&bytes[range]);
                            }
                        }
                        crate::layer::entity::LocalMsg::RadiusAtExcept {
                            center,
                            radius_squared,
                            except,
                        } => {
                            if self_entity != except && in_radius(block_pos, center, radius_squared)
                            {
                                client.write_packet_bytes(&bytes[range]);
                            }
                        }
                    });

                    remove_buf.send_and_clear(&mut *client);
                }
            }
        },
    );
}

pub(crate) fn update_view_and_layers(
    mut clients: Query<
        (
            Entity,
            &mut Client,
            &mut EntityRemoveBuf,
            &VisibleChunkLayer,
            &mut OldVisibleChunkLayer,
            Ref<VisibleEntityLayers>,
            &mut OldVisibleEntityLayers,
            &Position,
            &OldPosition,
            &ViewDistance,
            &OldViewDistance,
        ),
        Or<(
            Changed<VisibleChunkLayer>,
            Changed<VisibleEntityLayers>,
            Changed<Position>,
            Changed<ViewDistance>,
        )>,
    >,
    chunk_layers: Query<&ChunkLayer>,
    entity_layers: Query<&EntityLayer>,
    entity_ids: Query<&EntityId>,
    entity_init: Query<(EntityInitQuery, &Position)>,
) {
    clients.par_iter_mut().for_each_mut(
        |(
            self_entity,
            mut client,
            mut remove_buf,
            chunk_layer,
            mut old_chunk_layer,
            visible_entity_layers,
            mut old_visible_entity_layers,
            pos,
            old_pos,
            view_dist,
            old_view_dist,
        )| {
<<<<<<< HEAD
            let view = ChunkView::new(pos.0.into(), view_dist.0);
            let old_view = ChunkView::new(old_pos.get().into(), old_view_dist.0);
=======
            let view = ChunkView::new(ChunkPos::from(pos.0), view_dist.0);
            let old_view = ChunkView::new(ChunkPos::from(old_pos.get()), old_view_dist.0);
>>>>>>> 1ddde719

            // Make sure the center chunk is set before loading chunks! Otherwise the client
            // may ignore the chunk.
            if old_view.pos != view.pos {
                client.write_packet(&ChunkRenderDistanceCenterS2c {
                    chunk_x: VarInt(view.pos.x),
                    chunk_z: VarInt(view.pos.z),
                });
            }

            // Was the client's chunk layer changed?
            if old_chunk_layer.0 != chunk_layer.0 {
                // Unload all chunks in the old view.
                // TODO: can we skip this step if old dimension != new dimension?
                if let Ok(layer) = chunk_layers.get(old_chunk_layer.0) {
                    for pos in old_view.iter() {
                        if let Some(chunk) = layer.chunk(pos) {
                            client.write_packet(&UnloadChunkS2c { pos });
                            chunk.dec_viewer_count();
                        }
                    }
                }

                // Load all chunks in the new view.
                if let Ok(layer) = chunk_layers.get(chunk_layer.0) {
                    for pos in view.iter() {
                        if let Some(chunk) = layer.chunk(pos) {
                            chunk.write_init_packets(&mut *client, pos, layer.info());
                            chunk.inc_viewer_count();
                        }
                    }
                }

                // Unload all entities from the old view in all old visible entity layers.
                // TODO: can we skip this step if old dimension != new dimension?
                for &layer in &old_visible_entity_layers.0 {
                    if let Ok(layer) = entity_layers.get(layer) {
                        for pos in old_view.iter() {
                            for entity in layer.entities_at(pos) {
                                if self_entity != entity {
                                    if let Ok(id) = entity_ids.get(entity) {
                                        remove_buf.push(id.get());
                                    }
                                }
                            }
                        }
                    }
                }

                remove_buf.send_and_clear(&mut *client);

                // Load all entities in the new view from all new visible entity layers.
                for &layer in &visible_entity_layers.0 {
                    if let Ok(layer) = entity_layers.get(layer) {
                        for pos in view.iter() {
                            for entity in layer.entities_at(pos) {
                                if self_entity != entity {
                                    if let Ok((init, pos)) = entity_init.get(entity) {
                                        init.write_init_packets(pos.get(), &mut *client);
                                    }
                                }
                            }
                        }
                    }
                }
            } else {
                // Update the client's visible entity layers.
                if visible_entity_layers.is_changed() {
                    // Unload all entity layers that are no longer visible in the old view.
                    for &layer in old_visible_entity_layers
                        .0
                        .difference(&visible_entity_layers.0)
                    {
                        if let Ok(layer) = entity_layers.get(layer) {
                            for pos in old_view.iter() {
                                for entity in layer.entities_at(pos) {
                                    if self_entity != entity {
                                        if let Ok(id) = entity_ids.get(entity) {
                                            remove_buf.push(id.get());
                                        }
                                    }
                                }
                            }
                        }
                    }

                    remove_buf.send_and_clear(&mut *client);

                    // Load all entity layers that are newly visible in the old view.
                    for &layer in visible_entity_layers
                        .0
                        .difference(&old_visible_entity_layers.0)
                    {
                        if let Ok(layer) = entity_layers.get(layer) {
                            for pos in old_view.iter() {
                                for entity in layer.entities_at(pos) {
                                    if self_entity != entity {
                                        if let Ok((init, pos)) = entity_init.get(entity) {
                                            init.write_init_packets(pos.get(), &mut *client);
                                        }
                                    }
                                }
                            }
                        }
                    }
                }

                // Update the client's view (chunk position and view distance)
                if old_view != view {
                    // Unload chunks and entities in the old view and load chunks and entities in
                    // the new view. We don't need to do any work where the old and new view
                    // overlap.

                    // Unload chunks in the old view.
                    if let Ok(layer) = chunk_layers.get(chunk_layer.0) {
                        for pos in old_view.diff(view) {
                            if let Some(chunk) = layer.chunk(pos) {
                                client.write_packet(&UnloadChunkS2c { pos });
                                chunk.dec_viewer_count();
                            }
                        }
                    }

                    // Load chunks in the new view.
                    if let Ok(layer) = chunk_layers.get(chunk_layer.0) {
                        for pos in view.diff(old_view) {
                            if let Some(chunk) = layer.chunk(pos) {
                                chunk.write_init_packets(&mut *client, pos, layer.info());
                                chunk.inc_viewer_count();
                            }
                        }
                    }

                    // Unload entities from the new visible layers (since we updated it above).
                    for &layer in &visible_entity_layers.0 {
                        if let Ok(layer) = entity_layers.get(layer) {
                            for pos in old_view.diff(view) {
                                for entity in layer.entities_at(pos) {
                                    if self_entity != entity {
                                        if let Ok(id) = entity_ids.get(entity) {
                                            remove_buf.push(id.get());
                                        }
                                    }
                                }
                            }
                        }
                    }

                    // Load entities from the new visible layers.
                    for &layer in &visible_entity_layers.0 {
                        if let Ok(layer) = entity_layers.get(layer) {
                            for pos in view.diff(old_view) {
                                for entity in layer.entities_at(pos) {
                                    if self_entity != entity {
                                        if let Ok((init, pos)) = entity_init.get(entity) {
                                            init.write_init_packets(pos.get(), &mut *client);
                                        }
                                    }
                                }
                            }
                        }
                    }
                }
            }

            // Update the old layers.

            old_chunk_layer.0 = chunk_layer.0;

            if visible_entity_layers.is_changed() {
                old_visible_entity_layers
                    .0
                    .clone_from(&visible_entity_layers.0);
            }
        },
    );
}

pub(crate) fn update_game_mode(mut clients: Query<(&mut Client, &GameMode), Changed<GameMode>>) {
    for (mut client, game_mode) in &mut clients {
        if client.is_added() {
            // Game join packet includes the initial game mode.
            continue;
        }

        client.write_packet(&GameStateChangeS2c {
            kind: GameEventKind::ChangeGameMode,
            value: *game_mode as i32 as f32,
        })
    }
}

fn update_old_view_dist(
    mut clients: Query<(&mut OldViewDistance, &ViewDistance), Changed<ViewDistance>>,
) {
    for (mut old_dist, dist) in &mut clients {
        old_dist.0 = dist.0;
    }
}

fn flush_packets(
    mut clients: Query<(Entity, &mut Client), Changed<Client>>,
    mut commands: Commands,
) {
    for (entity, mut client) in &mut clients {
        if let Err(e) = client.flush_packets() {
            warn!("Failed to flush packet queue for client {entity:?}: {e:#}.");
            commands.entity(entity).remove::<Client>();
        }
    }
}

fn init_tracked_data(mut clients: Query<(&mut Client, &TrackedData), Added<TrackedData>>) {
    for (mut client, tracked_data) in &mut clients {
        if let Some(init_data) = tracked_data.init_data() {
            client.write_packet(&EntityTrackerUpdateS2c {
                entity_id: VarInt(0),
                tracked_values: init_data.into(),
            });
        }
    }
}

fn update_tracked_data(mut clients: Query<(&mut Client, &TrackedData)>) {
    for (mut client, tracked_data) in &mut clients {
        if let Some(update_data) = tracked_data.update_data() {
            client.write_packet(&EntityTrackerUpdateS2c {
                entity_id: VarInt(0),
                tracked_values: update_data.into(),
            });
        }
    }
}

/// Decrement viewer count of chunks when the client is despawned.
fn cleanup_chunks_after_client_despawn(
    mut clients: Query<(View, &VisibleChunkLayer), (With<ClientMarker>, With<Despawned>)>,
    chunk_layers: Query<&ChunkLayer>,
) {
    for (view, layer) in &mut clients {
        if let Ok(layer) = chunk_layers.get(layer.0) {
            for pos in view.get().iter() {
                if let Some(chunk) = layer.chunk(pos) {
                    chunk.dec_viewer_count();
                }
            }
        }
    }
}<|MERGE_RESOLUTION|>--- conflicted
+++ resolved
@@ -883,13 +883,8 @@
             view_dist,
             old_view_dist,
         )| {
-<<<<<<< HEAD
-            let view = ChunkView::new(pos.0.into(), view_dist.0);
-            let old_view = ChunkView::new(old_pos.get().into(), old_view_dist.0);
-=======
             let view = ChunkView::new(ChunkPos::from(pos.0), view_dist.0);
             let old_view = ChunkView::new(ChunkPos::from(old_pos.get()), old_view_dist.0);
->>>>>>> 1ddde719
 
             // Make sure the center chunk is set before loading chunks! Otherwise the client
             // may ignore the chunk.
