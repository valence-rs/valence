--- conflicted
+++ resolved
@@ -28,8 +28,6 @@
 use bevy_ecs::prelude::*;
 use bevy_ecs::query::{Has, WorldQuery};
 use chunk::LoadedChunk;
-pub use chunk::{Block, BlockEntity, BlockMut, BlockRef, Chunk};
-pub use chunk_entry::*;
 use glam::{DVec3, Vec3};
 use num_integer::div_ceil;
 use rustc_hash::FxHashMap;
@@ -58,9 +56,11 @@
     UpdateTrackedDataSet, Velocity,
 };
 
-mod chunk;
-mod chunk_entry;
+pub mod chunk;
+mod instance;
 pub mod packet;
+
+pub use instance::*;
 
 pub struct InstancePlugin;
 
@@ -79,6 +79,7 @@
 #[derive(SystemSet, Copy, Clone, PartialEq, Eq, Hash, Debug)]
 pub struct ClearInstanceChangesSet;
 
+/*
 impl Plugin for InstancePlugin {
     fn build(&self, app: &mut App) {
         app.configure_sets(
@@ -399,308 +400,4 @@
     }
 }
 
-/// An Instance represents a Minecraft world, which consist of [`Chunk`]s.
-/// It manages updating clients when chunks change, and caches chunk and entity
-/// update packets on a per-chunk basis.
-#[derive(Component)]
-pub struct Instance {
-    chunks: FxHashMap<ChunkPos, LoadedChunk>,
-    info: InstanceInfo,
-    /// Packet data to send to all clients in this instance at the end of the
-    /// tick.
-    packet_buf: Vec<u8>,
-}
-
-#[doc(hidden)]
-pub struct InstanceInfo {
-    dimension_type_name: Ident<String>,
-    section_count: usize,
-    min_y: i32,
-    biome_registry_len: usize,
-    compression_threshold: Option<u32>,
-}
-
-impl Instance {
-    #[track_caller]
-    pub fn new(
-        dimension_type_name: impl Into<Ident<String>>,
-        dimensions: &DimensionTypeRegistry,
-        biomes: &BiomeRegistry,
-        server: &Server,
-    ) -> Self {
-        let dimension_type_name = dimension_type_name.into();
-
-        let dim = &dimensions[dimension_type_name.as_str_ident()];
-
-        assert!(dim.height > 0, "invalid dimension height of {}", dim.height);
-
-        Self {
-            chunks: FxHashMap::default(),
-            info: InstanceInfo {
-                dimension_type_name,
-                section_count: (dim.height / 16) as usize,
-                min_y: dim.min_y,
-                biome_registry_len: biomes.iter().len(),
-                compression_threshold: server.compression_threshold(),
-            },
-            packet_buf: vec![],
-        }
-    }
-
-    pub fn dimension_type_name(&self) -> Ident<&str> {
-        self.info.dimension_type_name.as_str_ident()
-    }
-
-    pub fn section_count(&self) -> usize {
-        self.info.section_count
-    }
-
-    /// Get a reference to the chunk at the given position, if it is loaded.
-    pub fn chunk(&self, pos: impl Into<ChunkPos>) -> Option<&Chunk<true>> {
-        self.partition
-            .get(&pos.into())
-            .and_then(|p| p.chunk.as_ref())
-    }
-
-    /// Get a mutable reference to the chunk at the given position, if it is
-    /// loaded.
-    pub fn chunk_mut(&mut self, pos: impl Into<ChunkPos>) -> Option<&mut Chunk<true>> {
-        self.partition
-            .get_mut(&pos.into())
-            .and_then(|p| p.chunk.as_mut())
-    }
-
-    /// Insert a chunk into the instance at the given position. This effectively
-    /// loads the Chunk.
-    pub fn insert_chunk(&mut self, pos: impl Into<ChunkPos>, chunk: Chunk) -> Option<Chunk> {
-        match self.chunk_entry(pos) {
-            ChunkEntry::Occupied(mut oe) => Some(oe.insert(chunk)),
-            ChunkEntry::Vacant(ve) => {
-                ve.insert(chunk);
-                None
-            }
-        }
-    }
-
-    /// Unload the chunk at the given position, if it is loaded. Returns the
-    /// chunk if it was loaded.
-    pub fn remove_chunk(&mut self, pos: impl Into<ChunkPos>) -> Option<Chunk> {
-        match self.chunk_entry(pos) {
-            ChunkEntry::Occupied(oe) => Some(oe.remove()),
-            ChunkEntry::Vacant(_) => None,
-        }
-    }
-
-    /// Unload all chunks in this instance.
-    pub fn clear_chunks(&mut self) {
-        self.retain_chunks(|_, _| false)
-    }
-
-    /// Retain only the chunks for which the given predicate returns `true`.
-    pub fn retain_chunks<F>(&mut self, mut f: F)
-    where
-        F: FnMut(ChunkPos, &mut Chunk<true>) -> bool,
-    {
-        for (&pos, cell) in &mut self.partition {
-            if let Some(chunk) = &mut cell.chunk {
-                if !f(pos, chunk) {
-                    cell.chunk = None;
-                    cell.chunk_removed = true;
-                }
-            }
-        }
-    }
-
-    /// Get a [`ChunkEntry`] for the given position.
-    pub fn chunk_entry(&mut self, pos: impl Into<ChunkPos>) -> ChunkEntry {
-        ChunkEntry::new(self.info.section_count, self.partition.entry(pos.into()))
-    }
-
-    /// Get an iterator over all loaded chunks in the instance. The order of the
-    /// chunks is undefined.
-    pub fn chunks(&self) -> impl FusedIterator<Item = (ChunkPos, &Chunk<true>)> + Clone + '_ {
-        self.partition
-            .iter()
-            .flat_map(|(&pos, par)| par.chunk.as_ref().map(|c| (pos, c)))
-    }
-
-    /// Get an iterator over all loaded chunks in the instance, mutably. The
-    /// order of the chunks is undefined.
-    pub fn chunks_mut(&mut self) -> impl FusedIterator<Item = (ChunkPos, &mut Chunk<true>)> + '_ {
-        self.partition
-            .iter_mut()
-            .flat_map(|(&pos, par)| par.chunk.as_mut().map(|c| (pos, c)))
-    }
-
-    /// Optimizes the memory usage of the instance.
-    pub fn optimize(&mut self) {
-        for (_, chunk) in self.chunks_mut() {
-            chunk.optimize();
-        }
-
-        self.chunks.shrink_to_fit();
-        self.packet_buf.shrink_to_fit();
-    }
-
-    /// Gets a reference to the block at an absolute block position in world
-    /// space. Only works for blocks in loaded chunks.
-    ///
-    /// If the position is not inside of a chunk, then [`Option::None`] is
-    /// returned.
-    pub fn block(&self, pos: impl Into<BlockPos>) -> Option<BlockRef> {
-        let pos = pos.into();
-
-        let Some(y) = pos.y.checked_sub(self.info.min_y).and_then(|y| y.try_into().ok()) else {
-            return None;
-        };
-
-        if y >= self.info.section_count * 16 {
-            return None;
-        }
-
-        let Some(chunk) = self.chunk(ChunkPos::from_block_pos(pos)) else {
-            return None;
-        };
-
-        Some(chunk.block(
-            pos.x.rem_euclid(16) as usize,
-            y,
-            pos.z.rem_euclid(16) as usize,
-        ))
-    }
-
-    /// Gets a mutable reference to the block at an absolute block position in
-    /// world space. Only works for blocks in loaded chunks.
-    ///
-    /// If the position is not inside of a chunk, then [`Option::None`] is
-    /// returned.
-    pub fn block_mut(&mut self, pos: impl Into<BlockPos>) -> Option<BlockMut> {
-        let pos = pos.into();
-
-        let Some(y) = pos.y.checked_sub(self.info.min_y).and_then(|y| y.try_into().ok()) else {
-            return None;
-        };
-
-        if y >= self.info.section_count * 16 {
-            return None;
-        }
-
-        let Some(chunk) = self.chunk_mut(ChunkPos::from_block_pos(pos)) else {
-            return None;
-        };
-
-        Some(chunk.block_mut(
-            pos.x.rem_euclid(16) as usize,
-            y,
-            pos.z.rem_euclid(16) as usize,
-        ))
-    }
-
-    /// Sets the block at an absolute block position in world space. The
-    /// previous block at the position is returned.
-    ///
-    /// If the position is not within a loaded chunk or otherwise out of bounds,
-    /// then [`Option::None`] is returned with no effect.
-    pub fn set_block(
-        &mut self,
-        pos: impl Into<BlockPos>,
-        block: impl Into<Block>,
-    ) -> Option<Block> {
-        let pos = pos.into();
-
-        let Some(y) = pos.y.checked_sub(self.info.min_y).and_then(|y| y.try_into().ok()) else {
-            return None;
-        };
-
-        if y >= self.info.section_count * 16 {
-            return None;
-        }
-
-        let Some(chunk) = self.chunk_mut(ChunkPos::from_block_pos(pos)) else {
-            return None;
-        };
-
-        Some(chunk.set_block(
-            pos.x.rem_euclid(16) as usize,
-            y,
-            pos.z.rem_euclid(16) as usize,
-            block,
-        ))
-    }
-
-    /// Writes a packet to all clients in view of `pos` in this instance. Has no
-    /// effect if there is no chunk at `pos`.
-    ///
-    /// This is more efficient than sending the packet to each client
-    /// individually.
-    pub fn write_packet_at<P>(&mut self, pkt: &P, pos: impl Into<ChunkPos>)
-    where
-        P: Packet + Encode,
-    {
-        let pos = pos.into();
-        if let Some(cell) = self.partition.get_mut(&pos) {
-            if cell.chunk.is_some() {
-                PacketWriter::new(
-                    &mut cell.packet_buf,
-                    self.info.compression_threshold,
-                    &mut self.scratch,
-                )
-                .write_packet(pkt);
-            }
-        }
-    }
-
-    /// Writes arbitrary packet data to all clients in view of `pos` in this
-    /// instance. Has no effect if there is no chunk at `pos`.
-    ///
-    /// The packet data must be properly compressed for the current compression
-    /// threshold but never encrypted. Don't use this function unless you know
-    /// what you're doing. Consider using [`Self::write_packet`] instead.
-    pub fn write_packet_bytes_at(&mut self, bytes: &[u8], pos: impl Into<ChunkPos>) {
-        let pos = pos.into();
-        if let Some(cell) = self.partition.get_mut(&pos) {
-            if cell.chunk.is_some() {
-                cell.packet_buf.extend_from_slice(bytes);
-            }
-        }
-    }
-}
-
-/// Writing packets to the instance writes to the instance's global packet
-/// buffer. All clients in the instance will receive the packet at the end of
-/// the tick.
-///
-/// This is generally more efficient than sending the packet to each client
-/// individually.
-impl WritePacket for Instance {
-<<<<<<< HEAD
-    fn write_packet<P>(&mut self, packet: &P)
-    where
-        P: Packet + Encode,
-    {
-        PacketWriter::new(&mut self.packet_buf, self.info.compression_threshold)
-            .write_packet(packet)
-=======
-    #[inline]
-    fn write_packet_fallible<P>(&mut self, packet: &P) -> anyhow::Result<()>
-    where
-        P: Packet + Encode,
-    {
-        PacketWriter::new(
-            &mut self.packet_buf,
-            self.info.compression_threshold,
-            &mut self.scratch,
-        )
-        .write_packet_fallible(packet)
->>>>>>> 85350342
-    }
-
-    fn write_packet_bytes(&mut self, bytes: &[u8]) {
-        self.packet_buf.extend_from_slice(bytes)
-    }
-}
-
-/// Returns the minimum number of bits needed to represent the integer `n`.
-const fn bit_width(n: usize) -> usize {
-    (usize::BITS - n.leading_zeros()) as _
-}+*/