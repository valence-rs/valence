--- conflicted
+++ resolved
@@ -1,13 +1,10 @@
 use bevy_ecs::prelude::*;
 use bevy_ecs::schedule::ShouldRun;
 use tracing::info;
-<<<<<<< HEAD
-use valence_new::client::event::{InteractWithEntity, StartSneaking, UseItemOnBlock};
-use valence_new::client::Client;
-=======
-use valence_new::client::event::default_event_handler;
-use valence_new::client::{despawn_disconnected_clients, Client};
->>>>>>> 857f59df
+use valence_new::client::event::{
+    default_event_handler, InteractWithEntity, StartSneaking, UseItemOnBlock,
+};
+use valence_new::client::{despawn_disconnected_clients, Client, Client};
 use valence_new::config::{Config, ConnectionMode};
 use valence_new::dimension::DimensionId;
 use valence_new::instance::Chunk;
@@ -29,19 +26,13 @@
         Config::default().with_connection_mode(ConnectionMode::Offline),
         SystemStage::parallel()
             .with_system(setup.with_run_criteria(ShouldRun::once))
-<<<<<<< HEAD
+            .with_system(init_clients)
+            .with_system(default_event_handler())
+            .with_system(despawn_disconnected_clients)
             // .with_system(open_inventory_test)
             // .with_system(blink_items)
             .with_system(open_inventory_on_interact)
-            .with_system(toggle_gamemode_on_sneak)
-            .with_system(init_clients),
-=======
-            .with_system(init_clients)
-            .with_system(open_inventory_test)
-            .with_system(blink_items)
-            .with_system(default_event_handler())
-            .with_system(despawn_disconnected_clients),
->>>>>>> 857f59df
+            .with_system(toggle_gamemode_on_sneak),
         (),
     )
 }
