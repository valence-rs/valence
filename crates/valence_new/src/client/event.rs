--- conflicted
+++ resolved
@@ -687,13 +687,8 @@
 
     for (entity, mut client) in &mut clients {
         // Receive packet data for decoding.
-<<<<<<< HEAD
-        if !client.streamer.probe_recv() {
-            // Client is disconnected
-=======
         let Ok(bytes) = client.conn.try_recv() else {
             // Client is disconnected.
->>>>>>> 0b4e9085
             client.is_disconnected = true;
             continue;
         };
@@ -722,11 +717,7 @@
     entity: Entity,
     events: &mut ClientEvents,
 ) -> anyhow::Result<()> {
-<<<<<<< HEAD
-    while let Some(pkt) = client.streamer.try_recv::<C2sPlayPacket>()? {
-=======
     while let Some(pkt) = client.dec.try_next_packet::<C2sPlayPacket>()? {
->>>>>>> 0b4e9085
         match pkt {
             C2sPlayPacket::ConfirmTeleport(p) => {
                 if client.pending_teleports == 0 {
