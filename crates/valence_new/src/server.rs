use std::iter::FusedIterator;
use std::net::{IpAddr, SocketAddr};
use std::ops::Deref;
use std::sync::{Arc, Mutex};
use std::thread;
use std::time::{Duration, Instant};

use anyhow::ensure;
use bevy_app::prelude::*;
use bevy_app::AppExit;
use bevy_ecs::event::ManualEventReader;
use bevy_ecs::prelude::*;
use flume::{Receiver, Sender};
use rand::rngs::OsRng;
use rsa::{PublicKeyParts, RsaPrivateKey};
use tokio::runtime::{Handle, Runtime};
use tokio::sync::Semaphore;
use uuid::Uuid;
use valence_nbt::{compound, Compound, List};
use valence_protocol::types::Property;
use valence_protocol::{ident, Username};

use crate::biome::{validate_biomes, Biome, BiomeId};
use crate::client::event::{dispatch_client_events, register_client_events};
use crate::client::{update_clients, Client};
use crate::config::{AsyncCallbacks, ConnectionMode, ServerPlugin};
use crate::dimension::{validate_dimensions, Dimension, DimensionId};
use crate::entity::{
    check_entity_invariants, deinit_despawned_entities, init_entities, update_entities,
    McEntityManager,
};
use crate::instance::{
    check_instance_invariants, update_instances_post_client, update_instances_pre_client, Instance,
};
use crate::inventory::{
    handle_click_container, handle_close_container, handle_set_slot_creative,
    update_client_on_close_inventory, update_open_inventories, update_player_inventories,
    Inventory, InventoryKind,
};
use crate::packet_stream::{ClientAsyncTaskHolder, PacketStreamer, RealPacketStream};
use crate::player_list::{update_player_list, PlayerList};
use crate::server::connect::do_accept_loop;
use crate::Despawned;

pub(crate) mod byte_channel;
mod connect;
mod connection;

/// Contains global server state accessible as a [`Resource`].
#[derive(Resource)]
pub struct Server {
    /// Incremented on every tick.
    current_tick: i64,
    shared: SharedServer,
}

impl Deref for Server {
    type Target = SharedServer;

    fn deref(&self) -> &Self::Target {
        &self.shared
    }
}

impl Server {
    /// Provides a reference to the [`SharedServer`].
    pub fn shared(&self) -> &SharedServer {
        &self.shared
    }

    /// Returns the number of ticks that have elapsed since the server began.
    pub fn current_tick(&self) -> i64 {
        self.current_tick
    }
}

/// The subset of global server state which can be shared between threads.
///
/// `SharedServer`s are internally refcounted and are inexpensive to clone.
#[derive(Clone)]
pub struct SharedServer(Arc<SharedServerInner>);

struct SharedServerInner {
    address: SocketAddr,
    tps: i64,
    connection_mode: ConnectionMode,
    compression_threshold: Option<u32>,
    max_connections: usize,
    incoming_capacity: usize,
    outgoing_capacity: usize,
    /// The tokio handle used by the server.
    tokio_handle: Handle,
    /// Holding a runtime handle is not enough to keep tokio working. We need
    /// to store the runtime here so we don't drop it.
    _tokio_runtime: Option<Runtime>,
    dimensions: Arc<[Dimension]>,
    biomes: Arc<[Biome]>,
    /// Contains info about dimensions, biomes, and chats.
    /// Sent to all clients when joining.
    registry_codec: Compound,
    /// The instant the server was started.
    start_instant: Instant,
    /// Sender for new clients past the login stage.
    new_clients_send: Sender<Client>,
    /// Receiver for new clients past the login stage.
    new_clients_recv: Receiver<Client>,
    /// A semaphore used to limit the number of simultaneous connections to the
    /// server. Closing this semaphore stops new connections.
    connection_sema: Arc<Semaphore>,
    /// The result that will be returned when the server is shut down.
    shutdown_result: Mutex<Option<anyhow::Result<()>>>,
    /// The RSA keypair used for encryption with clients.
    rsa_key: RsaPrivateKey,
    /// The public part of `rsa_key` encoded in DER, which is an ASN.1 format.
    /// This is sent to clients during the authentication process.
    public_key_der: Box<[u8]>,
    /// For session server requests.
    http_client: reqwest::Client,
}

impl SharedServer {
    /// Creates a new [`Instance`] component with the given dimension.
    #[must_use]
    pub fn new_instance(&self, dimension: DimensionId) -> Instance {
        Instance::new(dimension, self)
    }

    /// Gets the socket address this server is bound to.
    pub fn address(&self) -> SocketAddr {
        self.0.address
    }

    /// Gets the configured ticks per second of this server.
    pub fn tps(&self) -> i64 {
        self.0.tps
    }

    /// Gets the connection mode of the server.
    pub fn connection_mode(&self) -> &ConnectionMode {
        &self.0.connection_mode
    }

    /// Gets the compression threshold for packets. `None` indicates no
    /// compression.
    pub fn compression_threshold(&self) -> Option<u32> {
        self.0.compression_threshold
    }

    /// Gets the maximum number of connections allowed to the server at once.
    pub fn max_connections(&self) -> usize {
        self.0.max_connections
    }

    /// Gets the configured incoming capacity.
    pub fn incoming_capacity(&self) -> usize {
        self.0.incoming_capacity
    }

    /// Gets the configured outgoing incoming capacity.
    pub fn outgoing_capacity(&self) -> usize {
        self.0.outgoing_capacity
    }

    /// Gets a handle to the tokio instance this server is using.
    pub fn tokio_handle(&self) -> &Handle {
        &self.0.tokio_handle
    }

    /// Obtains a [`Dimension`] by using its corresponding [`DimensionId`].
    pub fn dimension(&self, id: DimensionId) -> &Dimension {
        self.0
            .dimensions
            .get(id.0 as usize)
            .expect("invalid dimension ID")
    }

    /// Returns an iterator over all added dimensions and their associated
    /// [`DimensionId`].
    pub fn dimensions(&self) -> impl FusedIterator<Item = (DimensionId, &Dimension)> + Clone {
        self.0
            .dimensions
            .iter()
            .enumerate()
            .map(|(i, d)| (DimensionId(i as u16), d))
    }

    /// Obtains a [`Biome`] by using its corresponding [`BiomeId`].
    pub fn biome(&self, id: BiomeId) -> &Biome {
        self.0.biomes.get(id.0 as usize).expect("invalid biome ID")
    }

    /// Returns an iterator over all added biomes and their associated
    /// [`BiomeId`] in ascending order.
    pub fn biomes(
        &self,
    ) -> impl ExactSizeIterator<Item = (BiomeId, &Biome)> + DoubleEndedIterator + FusedIterator + Clone
    {
        self.0
            .biomes
            .iter()
            .enumerate()
            .map(|(i, b)| (BiomeId(i as u16), b))
    }

    pub(crate) fn registry_codec(&self) -> &Compound {
        &self.0.registry_codec
    }

    /// Returns the instant the server was started.
    pub fn start_instant(&self) -> Instant {
        self.0.start_instant
    }

    /// Immediately stops new connections to the server and initiates server
    /// shutdown. The given result is returned through [`start_server`].
    ///
    /// You may want to disconnect all players with a message prior to calling
    /// this function.
    pub fn shutdown<E>(&self, res: Result<(), E>)
    where
        E: Into<anyhow::Error>,
    {
        self.0.connection_sema.close();
        *self.0.shutdown_result.lock().unwrap() = Some(res.map_err(|e| e.into()));
    }

    /// Forcefully aquires a permit to connect to the server. This is useful
    /// for testing.
    pub(crate) fn force_aquire_owned(&self) -> OwnedSemaphorePermit {
        self.0.connection_sema.clone().try_acquire_owned().unwrap()
    }
}

/// Contains information about a new client joining the server.
#[non_exhaustive]
pub struct NewClientInfo {
    /// The username of the new client.
    pub username: Username<String>,
    /// The UUID of the new client.
    pub uuid: Uuid,
    /// The remote address of the new client.
    pub ip: IpAddr,
    /// The client's properties from the game profile. Typically contains a
    /// `textures` property with the skin and cape of the player.
    pub properties: Vec<Property>,
}

pub fn build_plugin(
    plugin: &ServerPlugin<impl AsyncCallbacks>,
    app: &mut App,
) -> anyhow::Result<()> {
    ensure!(
        plugin.tps > 0,
        "configured tick rate must be greater than zero"
    );
    ensure!(
        plugin.incoming_capacity > 0,
        "configured incoming packet capacity must be nonzero"
    );
    ensure!(
        plugin.outgoing_capacity > 0,
        "configured outgoing packet capacity must be nonzero"
    );

    let rsa_key = RsaPrivateKey::new(&mut OsRng, 1024)?;

    let public_key_der =
        rsa_der::public_key_to_der(&rsa_key.n().to_bytes_be(), &rsa_key.e().to_bytes_be())
            .into_boxed_slice();

    let runtime = if plugin.tokio_handle.is_none() {
        Some(Runtime::new()?)
    } else {
        None
    };

    let tokio_handle = match &runtime {
        Some(rt) => rt.handle().clone(),
        None => plugin.tokio_handle.clone().unwrap(),
    };

    validate_dimensions(&plugin.dimensions)?;
    validate_biomes(&plugin.biomes)?;

    let registry_codec = make_registry_codec(&plugin.dimensions, &plugin.biomes);

    let (new_clients_send, new_clients_recv) = flume::bounded(64);

    let shared = SharedServer(Arc::new(SharedServerInner {
        address: plugin.address,
        tps: plugin.tps,
        connection_mode: plugin.connection_mode.clone(),
        compression_threshold: plugin.compression_threshold,
        max_connections: plugin.max_connections,
        incoming_capacity: plugin.incoming_capacity,
        outgoing_capacity: plugin.outgoing_capacity,
        tokio_handle,
        _tokio_runtime: runtime,
        dimensions: plugin.dimensions.clone(),
        biomes: plugin.biomes.clone(),
        registry_codec,
        start_instant: Instant::now(),
        new_clients_send,
        new_clients_recv,
        connection_sema: Arc::new(Semaphore::new(plugin.max_connections)),
        shutdown_result: Mutex::new(None),
        rsa_key,
        public_key_der,
        http_client: Default::default(),
    }));

    let server = Server {
        current_tick: 0,
        shared,
    };

    let shared = server.shared.clone();
    let callbacks = plugin.callbacks.clone();

    let start_accept_loop = move || {
        let _guard = shared.tokio_handle().enter();

        // Start accepting new connections.
        tokio::spawn(do_accept_loop(shared.clone(), callbacks.clone()));
    };

    let shared = server.shared.clone();

    // Exclusive system to spawn new clients. Should run before everything else.
    let spawn_new_clients = move |world: &mut World| {
        for _ in 0..shared.0.new_clients_recv.len() {
            let Ok(client) = shared.0.new_clients_recv.try_recv() else {
                break
            };

<<<<<<< HEAD
            let stream = RealPacketStream::new(msg.recv.recv, msg.send.send);
            let streamer =
                PacketStreamer::new(Arc::new(Mutex::new(stream)), msg.send.enc, msg.recv.dec);
            let mut client = Client::new(streamer, msg.permit, msg.info);
            client.set_async_tasks(ClientAsyncTaskHolder {
                writer_task: msg.send.writer_task,
                reader_task: msg.recv.reader_task,
            });
=======
>>>>>>> 0b4e9085
            world.spawn((client, Inventory::new(InventoryKind::Player)));
        }
    };

    let shared = server.shared.clone();

    // Start accepting connections in PostStartup to allow user startup code to run
    // first.
    app.add_startup_system_to_stage(StartupStage::PostStartup, start_accept_loop);

    // Insert resources.
    app.insert_resource(server);
    app.insert_resource(McEntityManager::new());
    app.insert_resource(PlayerList::new());
    register_client_events(&mut app.world);

    // Add core systems. User code is expected to run in `CoreStage::Update`, so
    // we'll add our systems before and after that.

    app.add_system_to_stage(CoreStage::PreUpdate, spawn_new_clients)
        .add_system_to_stage(CoreStage::PreUpdate, dispatch_client_events)
        .add_system_set_to_stage(
            CoreStage::PostUpdate,
            SystemSet::new()
                .with_system(init_entities)
                .with_system(check_entity_invariants)
                .with_system(check_instance_invariants.after(check_entity_invariants))
                .with_system(update_player_list.before(update_instances_pre_client))
                .with_system(update_instances_pre_client.after(init_entities))
                .with_system(update_clients.after(update_instances_pre_client))
                .with_system(update_instances_post_client.after(update_clients))
                .with_system(deinit_despawned_entities.after(update_instances_post_client))
                .with_system(despawn_marked_entities.after(deinit_despawned_entities))
                .with_system(update_entities.after(despawn_marked_entities))
                .with_system(update_open_inventories)
                .with_system(handle_close_container)
                .with_system(update_client_on_close_inventory.after(update_open_inventories))
                .with_system(update_player_inventories)
                .with_system(
                    handle_click_container
                        .before(update_open_inventories)
                        .before(update_player_inventories),
                )
                .with_system(
                    handle_set_slot_creative
                        .before(update_open_inventories)
                        .before(update_player_inventories),
                ),
        )
        .add_system_to_stage(CoreStage::Last, inc_current_tick);

    let tick_duration = Duration::from_secs_f64((shared.tps() as f64).recip());

    // Overwrite the app's runner.
    app.set_runner(move |mut app: App| {
        let mut app_exit_event_reader = ManualEventReader::<AppExit>::default();

        loop {
            let tick_start = Instant::now();

            // Stop the server if there was an AppExit event.
            if let Some(app_exit_events) = app.world.get_resource_mut::<Events<AppExit>>() {
                if app_exit_event_reader
                    .iter(&app_exit_events)
                    .last()
                    .is_some()
                {
                    return;
                }
            }

            // Run the scheduled stages.
            app.update();

            // Clear tracker state so that change detection works correctly.
            // TODO: is this needed?
            app.world.clear_trackers();

            // Sleep until the next tick.
            thread::sleep(tick_duration.saturating_sub(tick_start.elapsed()));
        }
    });

    Ok(())
}

/// Despawns all the entities marked as despawned with the [`Despawned`]
/// component.
fn despawn_marked_entities(mut commands: Commands, entities: Query<Entity, With<Despawned>>) {
    for entity in &entities {
        commands.entity(entity).despawn();
    }
}

fn inc_current_tick(mut server: ResMut<Server>) {
    server.current_tick += 1;
}

fn make_registry_codec(dimensions: &[Dimension], biomes: &[Biome]) -> Compound {
    let dimensions = dimensions
        .iter()
        .enumerate()
        .map(|(id, dim)| {
            compound! {
                "name" => DimensionId(id as u16).dimension_type_name(),
                "id" => id as i32,
                "element" => dim.to_dimension_registry_item(),
            }
        })
        .collect();

    let biomes = biomes
        .iter()
        .enumerate()
        .map(|(id, biome)| biome.to_biome_registry_item(id as i32))
        .collect();

    compound! {
        ident!("dimension_type") => compound! {
            "type" => ident!("dimension_type"),
            "value" => List::Compound(dimensions),
        },
        ident!("worldgen/biome") => compound! {
            "type" => ident!("worldgen/biome"),
            "value" => {
                List::Compound(biomes)
            }
        },
        ident!("chat_type") => compound! {
            "type" => ident!("chat_type"),
            "value" => List::Compound(vec![]),
        },
    }
}<|MERGE_RESOLUTION|>--- conflicted
+++ resolved
@@ -333,17 +333,6 @@
                 break
             };
 
-<<<<<<< HEAD
-            let stream = RealPacketStream::new(msg.recv.recv, msg.send.send);
-            let streamer =
-                PacketStreamer::new(Arc::new(Mutex::new(stream)), msg.send.enc, msg.recv.dec);
-            let mut client = Client::new(streamer, msg.permit, msg.info);
-            client.set_async_tasks(ClientAsyncTaskHolder {
-                writer_task: msg.send.writer_task,
-                reader_task: msg.recv.reader_task,
-            });
-=======
->>>>>>> 0b4e9085
             world.spawn((client, Inventory::new(InventoryKind::Player)));
         }
     };
