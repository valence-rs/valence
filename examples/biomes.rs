#![allow(clippy::type_complexity)]

use rand::seq::IteratorRandom;
use rand::Rng;
use valence::prelude::*;
use valence::registry::biome::BiomeEffects;
use valence_server::BiomePos;

const SPAWN_Y: i32 = 0;
const SIZE: i32 = 5;

pub fn main() {
    App::new()
        .add_plugins(DefaultPlugins)
        .add_systems(Startup, setup)
        .add_systems(
            Update,
            (init_clients, despawn_disconnected_clients, set_biomes),
        )
        .run();
}

fn setup(
    mut commands: Commands,
    dimensions: Res<DimensionTypeRegistry>,
    mut biomes: ResMut<BiomeRegistry>,
    server: Res<Server>,
) {
    let colors = [
        0xeb4034, 0xffffff, 0xe3d810, 0x1fdbde, 0x1121d1, 0xe60ed7, 0xe68f0e, 0x840ee6, 0x0ee640,
    ];

    biomes.clear();

    // Client will be sad if you don't have a "plains" biome.
    biomes.insert(ident!("plains"), Biome::default());

    for color in colors {
        let name = Ident::new(format!("biome_{color:x}")).unwrap();

        let biome = Biome {
            effects: BiomeEffects {
                grass_color: Some(color),
                ..Default::default()
            },
            ..Default::default()
        };

        biomes.insert(name, biome);
    }

    let mut layer = LayerBundle::new(ident!("overworld"), &dimensions, &biomes, &server);

    for z in -SIZE..SIZE {
        for x in -SIZE..SIZE {
            layer.chunk.insert_chunk([x, z], Chunk::new());
        }
    }

    for x in -SIZE * 16..SIZE * 16 {
        for z in -SIZE * 16..SIZE * 16 {
            layer
                .chunk
                .set_block([x, SPAWN_Y, z], BlockState::GRASS_BLOCK);
        }
    }

    commands.spawn(layer);
}

fn set_biomes(mut layers: Query<&mut ChunkLayer>, biomes: Res<BiomeRegistry>) {
    let mut layer = layers.single_mut();

    let mut rng = rand::thread_rng();

    for _ in 0..10 {
        let x = rng.gen_range(-SIZE * 4..SIZE * 4);
        let z = rng.gen_range(-SIZE * 4..SIZE * 4);

        let biome = biomes
            .iter()
            .choose(&mut rng)
            .map(|(biome, _, _)| biome)
            .unwrap_or_default();

<<<<<<< HEAD
        layer.set_biome(BlockPos::new(x, SPAWN_Y, z), biome);
=======
        layer.set_biome(BiomePos::new(x, SPAWN_Y / 4, z), biome);
>>>>>>> 1ddde719
    }
}

fn init_clients(
    mut clients: Query<
        (
            &mut EntityLayerId,
            &mut VisibleChunkLayer,
            &mut VisibleEntityLayers,
            &mut Position,
            &mut GameMode,
        ),
        Added<Client>,
    >,
    layers: Query<Entity, (With<ChunkLayer>, With<EntityLayer>)>,
) {
    for (
        mut layer_id,
        mut visible_chunk_layer,
        mut visible_entity_layers,
        mut pos,
        mut game_mode,
    ) in &mut clients
    {
        let layer = layers.single();

        layer_id.0 = layer;
        visible_chunk_layer.0 = layer;
        visible_entity_layers.0.insert(layer);
        pos.set([0.0, SPAWN_Y as f64 + 1.0, 0.0]);
        *game_mode = GameMode::Creative;
    }
}<|MERGE_RESOLUTION|>--- conflicted
+++ resolved
@@ -83,11 +83,7 @@
             .map(|(biome, _, _)| biome)
             .unwrap_or_default();
 
-<<<<<<< HEAD
-        layer.set_biome(BlockPos::new(x, SPAWN_Y, z), biome);
-=======
         layer.set_biome(BiomePos::new(x, SPAWN_Y / 4, z), biome);
->>>>>>> 1ddde719
     }
 }
 
