use std::net::SocketAddr;
use std::sync::atomic::{AtomicUsize, Ordering};

use log::LevelFilter;
use num::Integer;
<<<<<<< HEAD
use valence::async_trait;
use valence::block::{BlockState, PropName, PropValue};
use valence::chunk::{Chunk, UnloadedChunk};
use valence::client::{
    handle_event_default, BlockFace, ClientEvent, DiggingStatus, GameMode, Hand,
};
use valence::config::{Config, ServerListPing};
use valence::dimension::{Dimension, DimensionId};
use valence::entity::{EntityId, EntityKind};
use valence::player_list::PlayerListId;
use valence::server::{Server, SharedServer, ShutdownResult};
use valence::text::{Color, TextFormat};
=======
use valence::client::{DiggingStatus, Hand};
use valence::prelude::*;
>>>>>>> f4d36554

pub fn main() -> ShutdownResult {
    env_logger::Builder::new()
        .filter_module("valence", LevelFilter::Trace)
        .parse_default_env()
        .init();

    valence::start_server(
        Game {
            player_count: AtomicUsize::new(0),
        },
        ServerState { player_list: None },
    )
}

struct Game {
    player_count: AtomicUsize,
}

struct ServerState {
    player_list: Option<PlayerListId>,
}

#[derive(Default)]
struct ClientState {
    entity_id: EntityId,
}

const MAX_PLAYERS: usize = 10;

const SIZE_X: usize = 100;
const SIZE_Z: usize = 100;

#[async_trait]
impl Config for Game {
    type ServerState = ServerState;
    type ClientState = ClientState;
    type EntityState = ();
    type WorldState = ();
    type ChunkState = ();
    type PlayerListState = ();

    fn max_connections(&self) -> usize {
        // We want status pings to be successful even if the server is full.
        MAX_PLAYERS + 64
    }

    fn dimensions(&self) -> Vec<Dimension> {
        vec![Dimension {
            fixed_time: Some(6000),
            ..Dimension::default()
        }]
    }

    async fn server_list_ping(
        &self,
        _server: &SharedServer<Self>,
        _remote_addr: SocketAddr,
        _protocol_version: i32,
    ) -> ServerListPing {
        ServerListPing::Respond {
            online_players: self.player_count.load(Ordering::SeqCst) as i32,
            max_players: MAX_PLAYERS as i32,
            player_sample: Default::default(),
            description: "Hello Valence!".color(Color::AQUA),
            favicon_png: Some(include_bytes!("../assets/logo-64x64.png").as_slice().into()),
        }
    }

    fn init(&self, server: &mut Server<Self>) {
        let world = server.worlds.insert(DimensionId::default(), ()).1;
        server.state.player_list = Some(server.player_lists.insert(()).0);

        // initialize chunks
        for chunk_z in -2..Integer::div_ceil(&(SIZE_Z as i32), &16) + 2 {
            for chunk_x in -2..Integer::div_ceil(&(SIZE_X as i32), &16) + 2 {
                world.chunks.insert(
                    [chunk_x as i32, chunk_z as i32],
                    UnloadedChunk::default(),
                    (),
                );
            }
        }

        // initialize blocks in the chunks
        for chunk_x in 0..Integer::div_ceil(&SIZE_X, &16) {
            for chunk_z in 0..Integer::div_ceil(&SIZE_Z, &16) {
                let chunk = world
                    .chunks
                    .get_mut((chunk_x as i32, chunk_z as i32))
                    .unwrap();
                for x in 0..16 {
                    for z in 0..16 {
                        let cell_x = chunk_x * 16 + x;
                        let cell_z = chunk_z * 16 + z;

                        if cell_x < SIZE_X && cell_z < SIZE_Z {
                            chunk.set_block_state(x, 63, z, BlockState::GRASS_BLOCK);
                        }
                    }
                }
            }
        }
    }

    fn update(&self, server: &mut Server<Self>) {
        let (world_id, world) = server.worlds.iter_mut().next().unwrap();

        let spawn_pos = [SIZE_X as f64 / 2.0, 1.0, SIZE_Z as f64 / 2.0];

        server.clients.retain(|_, client| {
            if client.created_this_tick() {
                if self
                    .player_count
                    .fetch_update(Ordering::SeqCst, Ordering::SeqCst, |count| {
                        (count < MAX_PLAYERS).then_some(count + 1)
                    })
                    .is_err()
                {
                    client.disconnect("The server is full!".color(Color::RED));
                    return false;
                }

                match server
                    .entities
                    .insert_with_uuid(EntityKind::Player, client.uuid(), ())
                {
                    Some((id, _)) => client.state.entity_id = id,
                    None => {
                        client.disconnect("Conflicting UUID");
                        return false;
                    }
                }

                client.spawn(world_id);
                client.set_flat(true);
                client.teleport(spawn_pos, 0.0, 0.0);
                client.set_player_list(server.state.player_list.clone());

                if let Some(id) = &server.state.player_list {
                    server.player_lists.get_mut(id).insert(
                        client.uuid(),
                        client.username(),
                        client.textures().cloned(),
                        client.game_mode(),
                        0,
                        None,
                    );
                }

                client.set_game_mode(GameMode::Creative);
                client.send_message("Welcome to Valence! Build something cool.".italic());
            }

            if client.is_disconnected() {
                self.player_count.fetch_sub(1, Ordering::SeqCst);
                server.entities.remove(client.state.entity_id);
                if let Some(id) = &server.state.player_list {
                    server.player_lists.get_mut(id).remove(client.uuid());
                }
                return false;
            }

            let player = server.entities.get_mut(client.state.entity_id).unwrap();

            if client.position().y <= -20.0 {
                client.teleport(spawn_pos, client.yaw(), client.pitch());
            }

            while let Some(event) = handle_event_default(client, player) {
                match event {
                    ClientEvent::Digging {
                        position, status, ..
                    } => {
                        match status {
                            DiggingStatus::Start => {
                                // Allows clients in creative mode to break blocks.
                                if client.game_mode() == GameMode::Creative {
                                    world.chunks.set_block_state(position, BlockState::AIR);
                                }
                            }
                            DiggingStatus::Finish => {
                                // Allows clients in survival mode to break blocks.
                                world.chunks.set_block_state(position, BlockState::AIR);
                            }
                            _ => {}
                        }
                    }
                    ClientEvent::InteractWithBlock {
                        hand,
                        location,
                        face,
                        ..
                    } => {
                        if hand == Hand::Main {
                            if let Some(stack) = client.held_item() {
<<<<<<< HEAD
                                if let Some(block_kind) = stack.item.to_block_kind() {
                                    let state = face_block(
                                        BlockState::from_kind(block_kind),
                                        face,
                                        client.yaw(),
                                    );

                                    world.chunks.set_block_state(place_at, state);
=======
                                if let Some(held_block_kind) = stack.item.to_block_kind() {
                                    let block_to_place = BlockState::from_kind(held_block_kind);

                                    if world
                                        .chunks
                                        .block_state(location)
                                        .map(|s| s.is_replaceable())
                                        .unwrap_or(false)
                                    {
                                        world.chunks.set_block_state(location, block_to_place);
                                    } else {
                                        let place_at = location.get_in_direction(face);
                                        world.chunks.set_block_state(place_at, block_to_place);
                                    }

>>>>>>> f4d36554
                                    if client.game_mode() != GameMode::Creative {
                                        client.consume_one_held_item();
                                    }
                                }
                            }
                        }
                    }
                    _ => {}
                }
            }

            true
        });
    }
}

fn face_block(block: BlockState, face: BlockFace, yaw: f32) -> BlockState {
    let block = match block.to_wall_variant() {
        Some(wall_vaniant) => match face {
            BlockFace::Bottom | BlockFace::Top => block,
            _ => wall_vaniant,
        },
        None => block,
    };

    if let Some(props) = block.all_props() {
        let mut mut_block = block;

        for prop in props {
            mut_block = match prop {
                PropName::Facing => mut_block.set(PropName::Facing, face.to_block_facing()),
                PropName::Axis => mut_block.set(PropName::Axis, face.to_block_axis()),
                PropName::Rotation => mut_block.set(
                    PropName::Rotation,
                    PropValue::from_u16(
                        (((yaw as f64 * 16.0 / 360.0) + 0.5).floor() as i32 & 0xf) as u16,
                    )
                    .unwrap_or_else(|| panic!("Player yaw: {}, was out of bound", yaw)),
                ),
                _ => continue,
            }
        }

        mut_block
    } else {
        block
    }
}<|MERGE_RESOLUTION|>--- conflicted
+++ resolved
@@ -3,23 +3,8 @@
 
 use log::LevelFilter;
 use num::Integer;
-<<<<<<< HEAD
-use valence::async_trait;
-use valence::block::{BlockState, PropName, PropValue};
-use valence::chunk::{Chunk, UnloadedChunk};
-use valence::client::{
-    handle_event_default, BlockFace, ClientEvent, DiggingStatus, GameMode, Hand,
-};
-use valence::config::{Config, ServerListPing};
-use valence::dimension::{Dimension, DimensionId};
-use valence::entity::{EntityId, EntityKind};
-use valence::player_list::PlayerListId;
-use valence::server::{Server, SharedServer, ShutdownResult};
-use valence::text::{Color, TextFormat};
-=======
-use valence::client::{DiggingStatus, Hand};
+use valence::client::{BlockFace, DiggingStatus, Hand};
 use valence::prelude::*;
->>>>>>> f4d36554
 
 pub fn main() -> ShutdownResult {
     env_logger::Builder::new()
@@ -216,18 +201,12 @@
                     } => {
                         if hand == Hand::Main {
                             if let Some(stack) = client.held_item() {
-<<<<<<< HEAD
-                                if let Some(block_kind) = stack.item.to_block_kind() {
-                                    let state = face_block(
-                                        BlockState::from_kind(block_kind),
+                                if let Some(held_block_kind) = stack.item.to_block_kind() {
+                                    let block_to_place = face_block(
+                                        BlockState::from_kind(held_block_kind),
                                         face,
                                         client.yaw(),
                                     );
-
-                                    world.chunks.set_block_state(place_at, state);
-=======
-                                if let Some(held_block_kind) = stack.item.to_block_kind() {
-                                    let block_to_place = BlockState::from_kind(held_block_kind);
 
                                     if world
                                         .chunks
@@ -241,7 +220,6 @@
                                         world.chunks.set_block_state(place_at, block_to_place);
                                     }
 
->>>>>>> f4d36554
                                     if client.game_mode() != GameMode::Creative {
                                         client.consume_one_held_item();
                                     }
