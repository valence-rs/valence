#![allow(clippy::type_complexity)]

use valence::inventory::HeldItem;
use valence::prelude::*;
use valence_client::interact_block::InteractBlockEvent;
use valence_client::message::SendMessage;

const SPAWN_Y: i32 = 64;

pub fn main() {
    App::new()
        .add_plugins(DefaultPlugins)
        .add_systems(Startup, setup)
        .add_systems(
            Update,
            (
                init_clients,
                despawn_disconnected_clients,
                toggle_gamemode_on_sneak,
                digging,
                place_blocks,
            ),
        )
        .run();
}

fn setup(
    mut commands: Commands,
    server: Res<Server>,
    dimensions: Res<DimensionTypeRegistry>,
    biomes: Res<BiomeRegistry>,
) {
    let mut layer = LayerBundle::new(ident!("overworld"), &dimensions, &biomes, &server);

    for z in -5..5 {
        for x in -5..5 {
            layer.chunk.insert_chunk([x, z], UnloadedChunk::new());
        }
    }

    for z in -50..50 {
        for x in -50..50 {
            layer
                .chunk
                .set_block([x, SPAWN_Y, z], BlockState::GRASS_BLOCK);
        }
    }

    commands.spawn(layer);
}

fn init_clients(
    mut clients: Query<
        (
            &mut Client,
            &mut EntityLayerId,
            &mut VisibleChunkLayer,
            &mut VisibleEntityLayers,
            &mut Position,
            &mut GameMode,
        ),
        Added<Client>,
    >,
    layers: Query<Entity, (With<ChunkLayer>, With<EntityLayer>)>,
) {
    for (
        mut client,
        mut layer_id,
        mut visible_chunk_layer,
        mut visible_entity_layers,
        mut pos,
        mut game_mode,
    ) in &mut clients
    {
        let layer = layers.single();

        layer_id.0 = layer;
        visible_chunk_layer.0 = layer;
        visible_entity_layers.0.insert(layer);
        pos.set([0.0, SPAWN_Y as f64 + 1.0, 0.0]);
        *game_mode = GameMode::Creative;

        client.send_chat_message("Welcome to Valence! Build something cool.".italic());
    }
}

fn toggle_gamemode_on_sneak(
    mut clients: Query<&mut GameMode>,
    mut events: EventReader<SneakEvent>,
) {
    for event in events.iter() {
        let Ok(mut mode) = clients.get_mut(event.client) else {
            continue;
        };
        if event.state == SneakState::Start {
            *mode = match *mode {
                GameMode::Survival => GameMode::Creative,
                GameMode::Creative => GameMode::Survival,
                _ => GameMode::Creative,
            };
        }
    }
}

fn digging(
    clients: Query<&GameMode>,
    mut layers: Query<&mut ChunkLayer>,
    mut events: EventReader<DiggingEvent>,
) {
    let mut layer = layers.single_mut();

    for event in events.iter() {
        let Ok(game_mode) = clients.get(event.client) else {
            continue;
        };
<<<<<<< HEAD
        if *game_mode == GameMode::Creative && event.state == DiggingState::Start {
            layer.set_block(event.position, BlockState::AIR);
        }
    }
}

fn digging_survival_mode(
    clients: Query<&GameMode>,
    mut layers: Query<&mut ChunkLayer>,
    mut events: EventReader<DiggingEvent>,
) {
    let mut layer = layers.single_mut();

    for event in events.iter() {
        let Ok(game_mode) = clients.get(event.client) else {
            continue;
        };
        if *game_mode == GameMode::Survival && event.state == DiggingState::Stop {
            layer.set_block(event.position, BlockState::AIR);
=======
        if (*game_mode == GameMode::Creative && event.state == DiggingState::Start)
            || (*game_mode == GameMode::Survival && event.state == DiggingState::Stop)
        {
            instance.set_block(event.position, BlockState::AIR);
>>>>>>> 764543ad
        }
    }
}

fn place_blocks(
    mut clients: Query<(&mut Inventory, &GameMode, &HeldItem)>,
    mut layers: Query<&mut ChunkLayer>,
    mut events: EventReader<InteractBlockEvent>,
) {
    let mut layer = layers.single_mut();

    for event in events.iter() {
        let Ok((mut inventory, game_mode, held)) = clients.get_mut(event.client) else {
            continue;
        };
        if event.hand != Hand::Main {
            continue;
        }

        // get the held item
        let slot_id = held.slot();
        let Some(stack) = inventory.slot(slot_id) else {
            // no item in the slot
            continue;
        };

        let Some(block_kind) = BlockKind::from_item_kind(stack.item) else {
            // can't place this item as a block
            continue;
        };

        if *game_mode == GameMode::Survival {
            // check if the player has the item in their inventory and remove
            // it.
            if stack.count() > 1 {
                let count = stack.count();
                inventory.set_slot_amount(slot_id, count - 1);
            } else {
                inventory.set_slot(slot_id, None);
            }
        }
        let real_pos = event.position.get_in_direction(event.face);
        layer.set_block(real_pos, block_kind.to_state());
    }
}<|MERGE_RESOLUTION|>--- conflicted
+++ resolved
@@ -113,32 +113,11 @@
         let Ok(game_mode) = clients.get(event.client) else {
             continue;
         };
-<<<<<<< HEAD
-        if *game_mode == GameMode::Creative && event.state == DiggingState::Start {
-            layer.set_block(event.position, BlockState::AIR);
-        }
-    }
-}
-
-fn digging_survival_mode(
-    clients: Query<&GameMode>,
-    mut layers: Query<&mut ChunkLayer>,
-    mut events: EventReader<DiggingEvent>,
-) {
-    let mut layer = layers.single_mut();
-
-    for event in events.iter() {
-        let Ok(game_mode) = clients.get(event.client) else {
-            continue;
-        };
-        if *game_mode == GameMode::Survival && event.state == DiggingState::Stop {
-            layer.set_block(event.position, BlockState::AIR);
-=======
+        
         if (*game_mode == GameMode::Creative && event.state == DiggingState::Start)
             || (*game_mode == GameMode::Survival && event.state == DiggingState::Stop)
         {
-            instance.set_block(event.position, BlockState::AIR);
->>>>>>> 764543ad
+            layer.set_block(event.position, BlockState::AIR);
         }
     }
 }
